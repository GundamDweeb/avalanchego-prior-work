// (c) 2019-2020, Ava Labs, Inc. All rights reserved.
// See the file LICENSE for licensing terms.

package validators

import (
	"sync"

	"github.com/ava-labs/avalanchego/ids"
)

// Manager holds the validator set of each subnet
type Manager interface {
	// Set a subnet's validator set
	Set(ids.ID, Set) error

	// AddWeight adds weight to a given validator on the given subnet
	AddWeight(ids.ID, ids.ShortID, uint64) error

	// RemoveWeight removes weight from a given validator on a given subnet
	RemoveWeight(ids.ID, ids.ShortID, uint64) error

	// GetValidators returns the validator set for the given subnet
	// Returns false if the subnet doesn't exist
	GetValidators(ids.ID) (Set, bool)

	// MaskValidator hides the named validator from future samplings
	MaskValidator(ids.ShortID) error

	// RevealValidator ensures the named validator is not hidden from future
	// samplings
	RevealValidator(ids.ShortID) error
}

// NewManager returns a new, empty manager
func NewManager() Manager {
	return &manager{
		subnetToVdrs: make(map[ids.ID]Set),
	}
}

// manager implements Manager
type manager struct {
	lock sync.Mutex

	// Key: Subnet ID
	// Value: The validators that validate the subnet
	subnetToVdrs map[ids.ID]Set
<<<<<<< HEAD
=======

	maskedVdrs ids.ShortSet
>>>>>>> 52d65162
}

func (m *manager) Set(subnetID ids.ID, newSet Set) error {
	m.lock.Lock()
	defer m.lock.Unlock()

	oldSet, exists := m.subnetToVdrs[subnetID]
	if !exists {
		m.subnetToVdrs[subnetID] = newSet
		return nil
	}
	return oldSet.Set(newSet.List())
}

// AddWeight implements the Manager interface.
func (m *manager) AddWeight(subnetID ids.ID, vdrID ids.ShortID, weight uint64) error {
	m.lock.Lock()
	defer m.lock.Unlock()

	vdrs, ok := m.subnetToVdrs[subnetID]
	if !ok {
		vdrs = NewSet()
		for _, maskedVdrID := range m.maskedVdrs.List() {
			if err := vdrs.MaskValidator(maskedVdrID); err != nil {
				return err
			}
		}
		m.subnetToVdrs[subnetID] = vdrs
	}
	return vdrs.AddWeight(vdrID, weight)
}

// RemoveValidatorSet implements the Manager interface.
func (m *manager) RemoveWeight(subnetID ids.ID, vdrID ids.ShortID, weight uint64) error {
	m.lock.Lock()
	defer m.lock.Unlock()

	if vdrs, ok := m.subnetToVdrs[subnetID]; ok {
		return vdrs.RemoveWeight(vdrID, weight)
	}
	return nil
}

// GetValidatorSet implements the Manager interface.
func (m *manager) GetValidators(subnetID ids.ID) (Set, bool) {
	m.lock.Lock()
	defer m.lock.Unlock()

	vdrs, ok := m.subnetToVdrs[subnetID]
	return vdrs, ok
}

// MaskValidator implements the Manager interface.
func (m *manager) MaskValidator(vdrID ids.ShortID) error {
	m.lock.Lock()
	defer m.lock.Unlock()

	if m.maskedVdrs.Contains(vdrID) {
		return nil
	}
	m.maskedVdrs.Add(vdrID)

	for _, vdrs := range m.subnetToVdrs {
		if err := vdrs.MaskValidator(vdrID); err != nil {
			return err
		}
	}
	return nil
}

// RevealValidator implements the Manager interface.
func (m *manager) RevealValidator(vdrID ids.ShortID) error {
	m.lock.Lock()
	defer m.lock.Unlock()

	if !m.maskedVdrs.Contains(vdrID) {
		return nil
	}
	m.maskedVdrs.Remove(vdrID)

	for _, vdrs := range m.subnetToVdrs {
		if err := vdrs.RevealValidator(vdrID); err != nil {
			return err
		}
	}
	return nil
}<|MERGE_RESOLUTION|>--- conflicted
+++ resolved
@@ -46,11 +46,6 @@
 	// Key: Subnet ID
 	// Value: The validators that validate the subnet
 	subnetToVdrs map[ids.ID]Set
-<<<<<<< HEAD
-=======
-
-	maskedVdrs ids.ShortSet
->>>>>>> 52d65162
 }
 
 func (m *manager) Set(subnetID ids.ID, newSet Set) error {
