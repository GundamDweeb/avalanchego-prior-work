// (c) 2019-2020, Ava Labs, Inc. All rights reserved.
// See the file LICENSE for licensing terms.

package avalanche

import (
	"github.com/ava-labs/gecko/ids"
	"github.com/ava-labs/gecko/snow"
	"github.com/ava-labs/gecko/snow/choices"
	"github.com/ava-labs/gecko/snow/consensus/snowstorm"
)

const (
	minMapSize = 16
)

// TopologicalFactory implements Factory by returning a topological struct
type TopologicalFactory struct{}

// New implements Factory
func (TopologicalFactory) New() Consensus { return &Topological{} }

// TODO: Implement pruning of decisions.
// To perfectly preserve the protocol, this implementation will need to store
// the hashes of all accepted decisions. It is possible to add a heuristic that
// removes sufficiently old decisions. However, that will need to be analyzed to
// ensure safety. It is doable when adding in a weak synchrony assumption.

// Topological performs the avalanche algorithm by utilizing a topological sort
// of the voting results. Assumes that vertices are inserted in topological
// order.
type Topological struct {
	metrics

	// Context used for logging
	ctx *snow.Context
	// Threshold for confidence increases
	params Parameters

	// Maps vtxID -> vtx
	nodes map[[32]byte]Vertex
	// Tracks the conflict relations
	cg snowstorm.Consensus

	// preferred is the frontier of vtxIDs that are strongly preferred
	// virtuous is the frontier of vtxIDs that are strongly virtuous
	// orphans are the txIDs that are virtuous, but not preferred
	preferred, virtuous, orphans ids.Set
	// frontier is the set of vts that have no descendents
	frontier map[[32]byte]Vertex
	// preferenceCache is the cache for strongly preferred checks
	// virtuousCache is the cache for strongly virtuous checks
	preferenceCache, virtuousCache map[[32]byte]bool
}

type kahnNode struct {
	inDegree int
	votes    ids.BitSet
}

// Initialize implements the Avalanche interface
func (ta *Topological) Initialize(ctx *snow.Context, params Parameters, frontier []Vertex) {
	ctx.Log.AssertDeferredNoError(params.Valid)

	ta.ctx = ctx
	ta.params = params

	if err := ta.metrics.Initialize(ctx.Log, params.Namespace, params.Metrics); err != nil {
		ta.ctx.Log.Error("%s", err)
	}

	ta.nodes = make(map[[32]byte]Vertex, minMapSize)

	ta.cg = &snowstorm.Directed{}
	ta.cg.Initialize(ctx, params.Parameters)

	ta.frontier = make(map[[32]byte]Vertex, minMapSize)
	for _, vtx := range frontier {
		ta.frontier[vtx.ID().Key()] = vtx
	}
	ctx.Log.AssertNoError(ta.updateFrontiers())
}

// Parameters implements the Avalanche interface
func (ta *Topological) Parameters() Parameters { return ta.params }

// IsVirtuous implements the Avalanche interface
func (ta *Topological) IsVirtuous(tx snowstorm.Tx) bool { return ta.cg.IsVirtuous(tx) }

// Add implements the Avalanche interface
func (ta *Topological) Add(vtx Vertex) error {
	ta.ctx.Log.AssertTrue(vtx != nil, "Attempting to insert nil vertex")

	vtxID := vtx.ID()
	key := vtxID.Key()
	if vtx.Status().Decided() {
		return nil // Already decided this vertex
	} else if _, exists := ta.nodes[key]; exists {
		return nil // Already inserted this vertex
	}

	ta.ctx.ConsensusDispatcher.Issue(ta.ctx.ChainID, vtxID, vtx.Bytes())

	txs, err := vtx.Txs()
	if err != nil {
		return err
	}
	for _, tx := range txs {
		if !tx.Status().Decided() {
			// Add the consumers to the conflict graph.
			if err := ta.cg.Add(tx); err != nil {
				return err
			}
		}
	}

	ta.nodes[key] = vtx // Add this vertex to the set of nodes
	ta.metrics.Issued(vtxID)

	return ta.update(vtx) // Update the vertex and it's ancestry
}

// VertexIssued implements the Avalanche interface
func (ta *Topological) VertexIssued(vtx Vertex) bool {
	if vtx.Status().Decided() {
		return true
	}
	_, ok := ta.nodes[vtx.ID().Key()]
	return ok
}

// TxIssued implements the Avalanche interface
func (ta *Topological) TxIssued(tx snowstorm.Tx) bool { return ta.cg.Issued(tx) }

// Orphans implements the Avalanche interface
func (ta *Topological) Orphans() ids.Set { return ta.orphans }

// Virtuous implements the Avalanche interface
func (ta *Topological) Virtuous() ids.Set { return ta.virtuous }

// Preferences implements the Avalanche interface
func (ta *Topological) Preferences() ids.Set { return ta.preferred }

// RecordPoll implements the Avalanche interface
func (ta *Topological) RecordPoll(responses ids.UniqueBag) error {
	// If it isn't possible to have alpha votes for any transaction, then we can
	// just reset the confidence values in the conflict graph and not perform
	// any traversals.
	partialVotes := ids.BitSet(0)
	for _, vote := range responses.List() {
		votes := responses.GetSet(vote)
		partialVotes.Union(votes)
		if partialVotes.Len() >= ta.params.Alpha {
			break
		}
	}
	if partialVotes.Len() < ta.params.Alpha {
		// Skip the traversals.
		_, err := ta.cg.RecordPoll(ids.Bag{})
		return err
	}

	// Set up the topological sort: O(|Live Set|)
	kahns, leaves, err := ta.calculateInDegree(responses)
	if err != nil {
		return err
	}
	// Collect the votes for each transaction: O(|Live Set|)
	votes, err := ta.pushVotes(kahns, leaves)
	if err != nil {
		return err
	}
	// Update the conflict graph: O(|Transactions|)
	ta.ctx.Log.Verbo("Updating consumer confidences based on:\n%s", &votes)
	if updated, err := ta.cg.RecordPoll(votes); !updated || err != nil {
		// If the transaction statuses weren't changed, there is no need to
		// perform a traversal.
		return err
	}
	// Update the dag: O(|Live Set|)
	return ta.updateFrontiers()
}

// Quiesce implements the Avalanche interface
func (ta *Topological) Quiesce() bool { return ta.cg.Quiesce() }

// Finalized implements the Avalanche interface
func (ta *Topological) Finalized() bool { return ta.cg.Finalized() }

// Takes in a list of votes and sets up the topological ordering. Returns the
// reachable section of the graph annotated with the number of inbound edges and
// the non-transitively applied votes. Also returns the list of leaf nodes.
func (ta *Topological) calculateInDegree(responses ids.UniqueBag) (map[[32]byte]kahnNode, []ids.ID, error) {
	kahns := make(map[[32]byte]kahnNode, minMapSize)
	leaves := ids.Set{}

	for _, vote := range responses.List() {
		key := vote.Key()
		// If it is not found, then the vote is either for something decided,
		// or something we haven't heard of yet.
		if vtx := ta.nodes[key]; vtx != nil {
			kahn, previouslySeen := kahns[key]
			// Add this new vote to the current bag of votes
			kahn.votes.Union(responses.GetSet(vote))
			kahns[key] = kahn

			if !previouslySeen {
				// If I've never seen this node before, it is currently a leaf.
				leaves.Add(vote)
				parents, err := vtx.Parents()
				if err != nil {
					return kahns, leaves.List(), err
				}
				if _, _, err = ta.markAncestorInDegrees(kahns, leaves, parents); err != nil {
					return kahns, nil, err
				}

			}
		}
	}

	return kahns, leaves.List(), nil
}

// adds a new in-degree reference for all nodes
func (ta *Topological) markAncestorInDegrees(
	kahns map[[32]byte]kahnNode,
	leaves ids.Set,
<<<<<<< HEAD
	deps []Vertex) (map[[32]byte]kahnNode, ids.Set, error) {
	frontier := []Vertex{}
=======
	deps []Vertex) (map[[32]byte]kahnNode, ids.Set) {
	frontier := make([]Vertex, 0, len(deps))
>>>>>>> bf9cd7a0
	for _, vtx := range deps {
		// The vertex may have been decided, no need to vote in that case
		if !vtx.Status().Decided() {
			frontier = append(frontier, vtx)
		}
	}

	for len(frontier) > 0 {
		newLen := len(frontier) - 1
		current := frontier[newLen]
		frontier = frontier[:newLen]

		currentID := current.ID()
		currentKey := currentID.Key()
		kahn, alreadySeen := kahns[currentKey]
		// I got here through a transitive edge, so increase the in-degree
		kahn.inDegree++
		kahns[currentKey] = kahn

		if kahn.inDegree == 1 {
			// If I am transitively seeing this node for the first
			// time, it is no longer a leaf.
			leaves.Remove(currentID)
		}

		if !alreadySeen {
			// If I am seeing this node for the first time, I need to check its
			// parents
			parents, err := current.Parents()
			if err != nil {
				return kahns, leaves, err
			}
			for _, depVtx := range parents {
				// No need to traverse to a decided vertex
				if !depVtx.Status().Decided() {
					frontier = append(frontier, depVtx)
				}
			}
		}
	}
	return kahns, leaves, nil
}

// count the number of votes for each operation
func (ta *Topological) pushVotes(
	kahnNodes map[[32]byte]kahnNode,
	leaves []ids.ID) (ids.Bag, error) {
	votes := make(ids.UniqueBag)
	txConflicts := make(map[[32]byte]ids.Set, minMapSize)

	for len(leaves) > 0 {
		newLeavesSize := len(leaves) - 1
		leaf := leaves[newLeavesSize]
		leaves = leaves[:newLeavesSize]

		key := leaf.Key()
		kahn := kahnNodes[key]

		if vtx := ta.nodes[key]; vtx != nil {
			txs, err := vtx.Txs()
			if err != nil {
				return ids.Bag{}, err
			}
			for _, tx := range txs {
				// Give the votes to the consumer
				txID := tx.ID()
				votes.UnionSet(txID, kahn.votes)

				// Map txID to set of Conflicts
				txKey := txID.Key()
				if _, exists := txConflicts[txKey]; !exists {
					txConflicts[txKey] = ta.cg.Conflicts(tx)
				}
			}

			parents, err := vtx.Parents()
			if err != nil {
				return ids.Bag{}, err
			}
			for _, dep := range parents {
				depID := dep.ID()
				depKey := depID.Key()
				if depNode, notPruned := kahnNodes[depKey]; notPruned {
					depNode.inDegree--
					// Give the votes to my parents
					depNode.votes.Union(kahn.votes)
					kahnNodes[depKey] = depNode

					if depNode.inDegree == 0 {
						// Only traverse into the leaves
						leaves = append(leaves, depID)
					}
				}
			}
		}
	}

	// Create bag of votes for conflicting transactions
	conflictingVotes := make(ids.UniqueBag)
	for txHash, conflicts := range txConflicts {
		txID := ids.NewID(txHash)
		for conflictTxHash := range conflicts {
			conflictTxID := ids.NewID(conflictTxHash)
			conflictingVotes.UnionSet(txID, votes.GetSet(conflictTxID))
		}
	}

	votes.Difference(&conflictingVotes)

	return votes.Bag(ta.params.Alpha), nil
}

// If I've already checked, do nothing
// If I'm decided, cache the preference and return
// At this point, I must be live
// I now try to accept all my consumers
// I now update all my ancestors
// If any of my parents are rejected, reject myself
// If I'm preferred, remove all my ancestors from the preferred frontier, add
//     myself to the preferred frontier
// If all my parents are accepted and I'm acceptable, accept myself
func (ta *Topological) update(vtx Vertex) error {
	vtxID := vtx.ID()
	vtxKey := vtxID.Key()
	if _, cached := ta.preferenceCache[vtxKey]; cached {
		return nil // This vertex has already been updated
	}

	switch vtx.Status() {
	case choices.Accepted:
		ta.preferred.Add(vtxID) // I'm preferred
		ta.virtuous.Add(vtxID)  // Accepted is defined as virtuous

		ta.frontier[vtxKey] = vtx // I have no descendents yet

		ta.preferenceCache[vtxKey] = true
		ta.virtuousCache[vtxKey] = true
		return nil
	case choices.Rejected:
		// I'm rejected
		ta.preferenceCache[vtxKey] = false
		ta.virtuousCache[vtxKey] = false
		return nil
	}

	acceptable := true  // If the batch is accepted, this vertex is acceptable
	rejectable := false // If I'm rejectable, I must be rejected
	preferred := true
	virtuous := true
	txs, err := vtx.Txs()
	if err != nil {
		return err
	}
	preferences := ta.cg.Preferences()
	virtuousTxs := ta.cg.Virtuous()

	for _, tx := range txs {
		txID := tx.ID()
		s := tx.Status()
		if s == choices.Rejected {
			// If I contain a rejected consumer, I am rejectable
			rejectable = true
			preferred = false
			virtuous = false
		}
		if s != choices.Accepted {
			// If I contain a non-accepted consumer, I am not acceptable
			acceptable = false
			preferred = preferred && preferences.Contains(txID)
			virtuous = virtuous && virtuousTxs.Contains(txID)
		}
	}

	deps, err := vtx.Parents()
	if err != nil {
		return err
	}
	// Update all of my dependencies
	for _, dep := range deps {
		if err := ta.update(dep); err != nil {
			return err
		}

		depID := dep.ID()
		key := depID.Key()
		preferred = preferred && ta.preferenceCache[key]
		virtuous = virtuous && ta.virtuousCache[key]
	}

	// Check my parent statuses
	for _, dep := range deps {
		if status := dep.Status(); status == choices.Rejected {
			// My parent is rejected, so I should be rejected
			if err := vtx.Reject(); err != nil {
				return err
			}
			ta.ctx.ConsensusDispatcher.Reject(ta.ctx.ChainID, vtxID, vtx.Bytes())
			delete(ta.nodes, vtxKey)
			ta.metrics.Rejected(vtxID)

			ta.preferenceCache[vtxKey] = false
			ta.virtuousCache[vtxKey] = false
			return nil
		} else if status != choices.Accepted {
			acceptable = false // My parent isn't accepted, so I can't be
		}
	}

	// Technically, we could also check to see if there are direct conflicts
	// between this vertex and a vertex in it's ancestry. If there does exist
	// such a conflict, this vertex could also be rejected. However, this would
	// require a traversal. Therefore, this memory optimization is ignored.
	// Also, this will only happen from a byzantine node issuing the vertex.
	// Therefore, this is very unlikely to actually be triggered in practice.

	// Remove all my parents from the frontier
	for _, dep := range deps {
		delete(ta.frontier, dep.ID().Key())
	}
	ta.frontier[vtxKey] = vtx // I have no descendents yet

	ta.preferenceCache[vtxKey] = preferred
	ta.virtuousCache[vtxKey] = virtuous

	if preferred {
		ta.preferred.Add(vtxID) // I'm preferred
		for _, dep := range deps {
			ta.preferred.Remove(dep.ID()) // My parents aren't part of the frontier
		}

		for _, tx := range txs {
			if tx.Status() != choices.Accepted {
				ta.orphans.Remove(tx.ID())
			}
		}
	}

	if virtuous {
		ta.virtuous.Add(vtxID) // I'm virtuous
		for _, dep := range deps {
			ta.virtuous.Remove(dep.ID()) // My parents aren't part of the frontier
		}
	}

	switch {
	case acceptable:
		// I'm acceptable, why not accept?
		if err := vtx.Accept(); err != nil {
			return err
		}
		ta.ctx.ConsensusDispatcher.Accept(ta.ctx.ChainID, vtxID, vtx.Bytes())
		delete(ta.nodes, vtxKey)
		ta.metrics.Accepted(vtxID)
	case rejectable:
		// I'm rejectable, why not reject?
		if err := vtx.Reject(); err != nil {
			return err
		}
		ta.ctx.ConsensusDispatcher.Reject(ta.ctx.ChainID, vtxID, vtx.Bytes())
		delete(ta.nodes, vtxKey)
		ta.metrics.Rejected(vtxID)
	}
	return nil
}

// Update the frontier sets
func (ta *Topological) updateFrontiers() error {
	vts := ta.frontier

	ta.preferred.Clear()
	ta.virtuous.Clear()
	ta.orphans.Clear()
	ta.frontier = make(map[[32]byte]Vertex, minMapSize)
	ta.preferenceCache = make(map[[32]byte]bool, minMapSize)
	ta.virtuousCache = make(map[[32]byte]bool, minMapSize)

	ta.orphans.Union(ta.cg.Virtuous()) // Initially, nothing is preferred

	for _, vtx := range vts {
		// Update all the vertices that were in my previous frontier
		if err := ta.update(vtx); err != nil {
			return err
		}
	}
	return nil
}<|MERGE_RESOLUTION|>--- conflicted
+++ resolved
@@ -226,13 +226,8 @@
 func (ta *Topological) markAncestorInDegrees(
 	kahns map[[32]byte]kahnNode,
 	leaves ids.Set,
-<<<<<<< HEAD
 	deps []Vertex) (map[[32]byte]kahnNode, ids.Set, error) {
-	frontier := []Vertex{}
-=======
-	deps []Vertex) (map[[32]byte]kahnNode, ids.Set) {
 	frontier := make([]Vertex, 0, len(deps))
->>>>>>> bf9cd7a0
 	for _, vtx := range deps {
 		// The vertex may have been decided, no need to vote in that case
 		if !vtx.Status().Decided() {
