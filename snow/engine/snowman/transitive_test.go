// (c) 2019-2020, Ava Labs, Inc. All rights reserved.
// See the file LICENSE for licensing terms.

package snowman

import (
	"bytes"
	"errors"
	"testing"

	"github.com/prometheus/client_golang/prometheus"

	"github.com/ava-labs/avalanchego/ids"
	"github.com/ava-labs/avalanchego/snow/choices"
	"github.com/ava-labs/avalanchego/snow/consensus/snowball"
	"github.com/ava-labs/avalanchego/snow/consensus/snowman"
	"github.com/ava-labs/avalanchego/snow/engine/common"
	"github.com/ava-labs/avalanchego/snow/engine/snowman/block"
	"github.com/ava-labs/avalanchego/snow/validators"
	"github.com/ava-labs/avalanchego/utils/wrappers"
)

var (
	errUnknownBlock = errors.New("unknown block")
	errUnknownBytes = errors.New("unknown bytes")

	Genesis = ids.GenerateTestID()
)

func setup(t *testing.T) (ids.ShortID, validators.Set, *common.SenderTest, *block.TestVM, *Transitive, snowman.Block) {
	config := DefaultConfig()

	vals := validators.NewSet()
	config.Validators = vals

	vdr := ids.GenerateTestShortID()
	if err := vals.AddWeight(vdr, 1); err != nil {
		t.Fatal(err)
	}

	sender := &common.SenderTest{}
	sender.T = t
	config.Sender = sender

	sender.Default(true)

	vm := &block.TestVM{}
	vm.T = t
	config.VM = vm

	vm.Default(true)
	vm.CantSetPreference = false

	gBlk := &snowman.TestBlock{TestDecidable: choices.TestDecidable{
		IDV:     Genesis,
		StatusV: choices.Accepted,
	}}

	vm.LastAcceptedF = gBlk.ID
	sender.CantGetAcceptedFrontier = false

	vm.CantBootstrapping = false
	vm.CantBootstrapped = false

	vm.GetBlockF = func(blkID ids.ID) (snowman.Block, error) {
		if blkID != gBlk.ID() {
			t.Fatalf("Wrong block requested")
		}
		return gBlk, nil
	}

	te := &Transitive{}
	if err := te.Initialize(config); err != nil {
		t.Fatal(err)
	}

	vm.CantBootstrapping = true
	vm.CantBootstrapped = true

	vm.GetBlockF = nil
	vm.LastAcceptedF = nil
	sender.CantGetAcceptedFrontier = true

	return vdr, vals, sender, vm, te, gBlk
}

func TestEngineShutdown(t *testing.T) {
	_, _, _, vm, transitive, _ := setup(t)
	vmShutdownCalled := false
	vm.ShutdownF = func() error { vmShutdownCalled = true; return nil }
	vm.CantShutdown = false
	if err := transitive.Shutdown(); err != nil {
		t.Fatal(err)
	}
	if !vmShutdownCalled {
		t.Fatal("Shutting down the Transitive did not shutdown the VM")
	}
}

func TestEngineAdd(t *testing.T) {
	vdr, _, sender, vm, te, _ := setup(t)

	if te.Ctx.ChainID != ids.Empty {
		t.Fatalf("Wrong chain ID")
	}

	parent := &snowman.TestBlock{TestDecidable: choices.TestDecidable{
		IDV:     ids.GenerateTestID(),
		StatusV: choices.Unknown,
	}}
	blk := &snowman.TestBlock{
		TestDecidable: choices.TestDecidable{
			IDV:     ids.GenerateTestID(),
			StatusV: choices.Processing,
		},
		ParentV: parent,
		HeightV: 1,
		BytesV:  []byte{1},
	}

	asked := new(bool)
	reqID := new(uint32)
	sender.GetF = func(inVdr ids.ShortID, requestID uint32, blkID ids.ID) {
		*reqID = requestID
		if *asked {
			t.Fatalf("Asked multiple times")
		}
		*asked = true
		if !vdr.Equals(inVdr) {
			t.Fatalf("Asking wrong validator for block")
		}
		if blkID != blk.Parent().ID() {
			t.Fatalf("Asking for wrong block")
		}
	}

	vm.ParseBlockF = func(b []byte) (snowman.Block, error) {
		if !bytes.Equal(b, blk.Bytes()) {
			t.Fatalf("Wrong bytes")
		}
		return blk, nil
	}

	if err := te.Put(vdr, 0, blk.ID(), blk.Bytes()); err != nil {
		t.Fatal(err)
	}

	vm.ParseBlockF = nil

	if !*asked {
		t.Fatalf("Didn't ask for a missing block")
	}

	if len(te.blocked) != 1 {
		t.Fatalf("Should have been blocking on request")
	}

	vm.ParseBlockF = func(b []byte) (snowman.Block, error) { return nil, errUnknownBytes }

	if err := te.Put(vdr, *reqID, blk.Parent().ID(), nil); err != nil {
		t.Fatal(err)
	}

	vm.ParseBlockF = nil

	if len(te.blocked) != 0 {
		t.Fatalf("Should have finished blocking issue")
	}
}

func TestEngineQuery(t *testing.T) {
	vdr, _, sender, vm, te, gBlk := setup(t)

	blk := &snowman.TestBlock{
		TestDecidable: choices.TestDecidable{
			IDV:     ids.GenerateTestID(),
			StatusV: choices.Processing,
		},
		ParentV: gBlk,
		HeightV: 1,
		BytesV:  []byte{1},
	}

	blocked := new(bool)
	vm.GetBlockF = func(blkID ids.ID) (snowman.Block, error) {
		if *blocked {
			t.Fatalf("Sent multiple requests")
		}
		*blocked = true
		if blkID != blk.ID() {
			t.Fatalf("Wrong block requested")
		}
		return nil, errUnknownBlock
	}

	asked := new(bool)
	getRequestID := new(uint32)
	sender.GetF = func(inVdr ids.ShortID, requestID uint32, blkID ids.ID) {
		if *asked {
			t.Fatalf("Asked multiple times")
		}
		*asked = true
		*getRequestID = requestID
		if !vdr.Equals(inVdr) {
			t.Fatalf("Asking wrong validator for block")
		}
		if blk.ID() != blkID {
			t.Fatalf("Asking for wrong block")
		}
	}

	if err := te.PullQuery(vdr, 15, blk.ID()); err != nil {
		t.Fatal(err)
	}
	if !*blocked {
		t.Fatalf("Didn't request block")
	}
	if !*asked {
		t.Fatalf("Didn't request block from validator")
	}

	queried := new(bool)
	queryRequestID := new(uint32)
	sender.PushQueryF = func(inVdrs ids.ShortSet, requestID uint32, blkID ids.ID, blkBytes []byte) {
		if *queried {
			t.Fatalf("Asked multiple times")
		}
		*queried = true
		*queryRequestID = requestID
		vdrSet := ids.ShortSet{}
		vdrSet.Add(vdr)
		if !inVdrs.Equals(vdrSet) {
			t.Fatalf("Asking wrong validator for preference")
		}
		if blk.ID() != blkID {
			t.Fatalf("Asking for wrong block")
		}
	}

	chitted := new(bool)
	sender.ChitsF = func(inVdr ids.ShortID, requestID uint32, prefSet []ids.ID) {
		if *chitted {
			t.Fatalf("Sent multiple chits")
		}
		*chitted = true
		if requestID != 15 {
			t.Fatalf("Wrong request ID")
		}
		if len(prefSet) != 1 {
			t.Fatal("Should only be one vote")
		}
<<<<<<< HEAD
		if !blk.ID().Equals(prefSet[0]) {
=======
		if blk.ID() != prefSet[0] {
>>>>>>> 52d65162
			t.Fatalf("Wrong chits block")
		}
	}

	vm.ParseBlockF = func(b []byte) (snowman.Block, error) {
		if !bytes.Equal(b, blk.Bytes()) {
			t.Fatalf("Wrong bytes")
		}
		return blk, nil
	}
	if err := te.Put(vdr, *getRequestID, blk.ID(), blk.Bytes()); err != nil {
		t.Fatal(err)
	}
	vm.ParseBlockF = nil

	if !*queried {
		t.Fatalf("Didn't ask for preferences")
	}
	if !*chitted {
		t.Fatalf("Didn't provide preferences")
	}

	blk1 := &snowman.TestBlock{
		TestDecidable: choices.TestDecidable{
			IDV:     ids.GenerateTestID(),
			StatusV: choices.Processing,
		},
		ParentV: blk,
		HeightV: 2,
		BytesV:  []byte{5, 4, 3, 2, 1, 9},
	}

	vm.GetBlockF = func(blkID ids.ID) (snowman.Block, error) {
		switch blkID {
		case blk.ID():
			return blk, nil
		case blk1.ID():
			return nil, errUnknownBlock
		}
		t.Fatalf("Wrong block requested")
		panic("Should have failed")
	}

	*asked = false
	sender.GetF = func(inVdr ids.ShortID, requestID uint32, blkID ids.ID) {
		if *asked {
			t.Fatalf("Asked multiple times")
		}
		*asked = true
		*getRequestID = requestID
		if !vdr.Equals(inVdr) {
			t.Fatalf("Asking wrong validator for block")
		}
		if blk1.ID() != blkID {
			t.Fatalf("Asking for wrong block")
		}
	}
	if err := te.Chits(vdr, *queryRequestID, []ids.ID{blk1.ID()}); err != nil {
		t.Fatal(err)
	}

	*queried = false
	sender.PushQueryF = func(inVdrs ids.ShortSet, requestID uint32, blkID ids.ID, blkBytes []byte) {
		if *queried {
			t.Fatalf("Asked multiple times")
		}
		*queried = true
		*queryRequestID = requestID
		vdrSet := ids.ShortSet{}
		vdrSet.Add(vdr)
		if !inVdrs.Equals(vdrSet) {
			t.Fatalf("Asking wrong validator for preference")
		}
		if blkID != blk1.ID() {
			t.Fatalf("Asking for wrong block")
		}
	}

	vm.ParseBlockF = func(b []byte) (snowman.Block, error) {
		if !bytes.Equal(b, blk1.Bytes()) {
			t.Fatalf("Wrong bytes")
		}

		vm.GetBlockF = func(blkID ids.ID) (snowman.Block, error) {
			switch blkID {
			case blk.ID():
				return blk, nil
			case blk1.ID():
				return blk1, nil
			}
			t.Fatalf("Wrong block requested")
			panic("Should have failed")
		}

		return blk1, nil
	}
	if err := te.Put(vdr, *getRequestID, blk1.ID(), blk1.Bytes()); err != nil {
		t.Fatal(err)
	}
	vm.ParseBlockF = nil

	if blk1.Status() != choices.Accepted {
		t.Fatalf("Should have executed block")
	}
	if len(te.blocked) != 0 {
		t.Fatalf("Should have finished blocking")
	}

	_ = te.polls.String() // Shouldn't panic

	if err := te.QueryFailed(vdr, *queryRequestID); err != nil {
		t.Fatal(err)
	}
	if len(te.blocked) != 0 {
		t.Fatalf("Should have finished blocking")
	}
}

func TestEngineMultipleQuery(t *testing.T) {
	config := DefaultConfig()

	config.Params = snowball.Parameters{
		Metrics:           prometheus.NewRegistry(),
		K:                 3,
		Alpha:             2,
		BetaVirtuous:      1,
		BetaRogue:         2,
		ConcurrentRepolls: 1,
	}

	vals := validators.NewSet()
	config.Validators = vals

	vdr0 := ids.GenerateTestShortID()
	vdr1 := ids.GenerateTestShortID()
	vdr2 := ids.GenerateTestShortID()

	errs := wrappers.Errs{}
	errs.Add(
		vals.AddWeight(vdr0, 1),
		vals.AddWeight(vdr1, 1),
		vals.AddWeight(vdr2, 1),
	)
	if errs.Errored() {
		t.Fatal(errs.Err)
	}

	sender := &common.SenderTest{}
	sender.T = t
	config.Sender = sender

	sender.Default(true)

	vm := &block.TestVM{}
	vm.T = t
	config.VM = vm

	vm.Default(true)
	vm.CantSetPreference = false

	gBlk := &snowman.TestBlock{TestDecidable: choices.TestDecidable{
		IDV:     ids.GenerateTestID(),
		StatusV: choices.Accepted,
	}}

	vm.LastAcceptedF = gBlk.ID
	sender.CantGetAcceptedFrontier = false

	vm.CantBootstrapping = false
	vm.CantBootstrapped = false
	vm.GetBlockF = func(blkID ids.ID) (snowman.Block, error) {
		if blkID != gBlk.ID() {
			t.Fatalf("Wrong block requested")
		}
		return gBlk, nil
	}

	te := &Transitive{}
	if err := te.Initialize(config); err != nil {
		t.Fatal(err)
	}

	vm.CantBootstrapping = true
	vm.CantBootstrapped = true

	vm.GetBlockF = nil
	vm.LastAcceptedF = nil
	sender.CantGetAcceptedFrontier = true

	blk0 := &snowman.TestBlock{
		TestDecidable: choices.TestDecidable{
			IDV:     ids.GenerateTestID(),
			StatusV: choices.Processing,
		},
		ParentV: gBlk,
		HeightV: 1,
		BytesV:  []byte{1},
	}

	queried := new(bool)
	queryRequestID := new(uint32)
	sender.PushQueryF = func(inVdrs ids.ShortSet, requestID uint32, blkID ids.ID, blkBytes []byte) {
		if *queried {
			t.Fatalf("Asked multiple times")
		}
		*queried = true
		*queryRequestID = requestID
		vdrSet := ids.ShortSet{}
		vdrSet.Add(vdr0, vdr1, vdr2)
		if !inVdrs.Equals(vdrSet) {
			t.Fatalf("Asking wrong validator for preference")
		}
		if blk0.ID() != blkID {
			t.Fatalf("Asking for wrong block")
		}
	}

	if err := te.issue(blk0); err != nil {
		t.Fatal(err)
	}

	blk1 := &snowman.TestBlock{
		TestDecidable: choices.TestDecidable{
			IDV:     ids.GenerateTestID(),
			StatusV: choices.Processing,
		},
		ParentV: blk0,
		HeightV: 2,
		BytesV:  []byte{2},
	}

	vm.GetBlockF = func(id ids.ID) (snowman.Block, error) {
		switch id {
		case gBlk.ID():
			return gBlk, nil
		case blk0.ID():
			return blk0, nil
		case blk1.ID():
			return nil, errUnknownBlock
		}
		t.Fatalf("Unknown block")
		panic("Should have errored")
	}

	asked := new(bool)
	getRequestID := new(uint32)
	sender.GetF = func(inVdr ids.ShortID, requestID uint32, blkID ids.ID) {
		if *asked {
			t.Fatalf("Asked multiple times")
		}
		*asked = true
		*getRequestID = requestID
		if !vdr0.Equals(inVdr) {
			t.Fatalf("Asking wrong validator for block")
		}
		if blk1.ID() != blkID {
			t.Fatalf("Asking for wrong block")
		}
	}
	blkSet := []ids.ID{blk1.ID()}
	if err := te.Chits(vdr0, *queryRequestID, blkSet); err != nil {
		t.Fatal(err)
	}
	if err := te.Chits(vdr1, *queryRequestID, blkSet); err != nil {
		t.Fatal(err)
	}

	vm.ParseBlockF = func(b []byte) (snowman.Block, error) {
		vm.GetBlockF = func(blkID ids.ID) (snowman.Block, error) {
			switch {
			case blkID == blk0.ID():
				return blk0, nil
			case blkID == blk1.ID():
				return blk1, nil
			}
			t.Fatalf("Wrong block requested")
			panic("Should have failed")
		}

		return blk1, nil
	}

	*queried = false
	secondQueryRequestID := new(uint32)
	sender.PushQueryF = func(inVdrs ids.ShortSet, requestID uint32, blkID ids.ID, blkBytes []byte) {
		if *queried {
			t.Fatalf("Asked multiple times")
		}
		*queried = true
		*secondQueryRequestID = requestID
		vdrSet := ids.ShortSet{}
		vdrSet.Add(vdr0, vdr1, vdr2)
		if !inVdrs.Equals(vdrSet) {
			t.Fatalf("Asking wrong validator for preference")
		}
		if blk1.ID() != blkID {
			t.Fatalf("Asking for wrong block")
		}
	}
	if err := te.Put(vdr0, *getRequestID, blk1.ID(), blk1.Bytes()); err != nil {
		t.Fatal(err)
	}

	// Should be dropped because the query was already filled
	blkSet = []ids.ID{blk0.ID()}
	if err := te.Chits(vdr2, *queryRequestID, blkSet); err != nil {
		t.Fatal(err)
	}

	if blk1.Status() != choices.Accepted {
		t.Fatalf("Should have executed block")
	}
	if len(te.blocked) != 0 {
		t.Fatalf("Should have finished blocking")
	}
}

func TestEngineBlockedIssue(t *testing.T) {
	_, _, sender, _, te, gBlk := setup(t)

	sender.Default(false)

	blk0 := &snowman.TestBlock{
		TestDecidable: choices.TestDecidable{
			IDV:     ids.GenerateTestID(),
			StatusV: choices.Unknown,
		},
		ParentV: gBlk,
		HeightV: 1,
		BytesV:  []byte{1},
	}
	blk1 := &snowman.TestBlock{
		TestDecidable: choices.TestDecidable{
			IDV:     ids.GenerateTestID(),
			StatusV: choices.Processing,
		},
		ParentV: blk0,
		HeightV: 2,
		BytesV:  []byte{2},
	}

	if err := te.issue(blk1); err != nil {
		t.Fatal(err)
	}

	blk0.StatusV = choices.Processing
	if err := te.issue(blk0); err != nil {
		t.Fatal(err)
	}

	if blk1.ID() != te.Consensus.Preference() {
		t.Fatalf("Should have issued blk1")
	}
}

func TestEngineAbandonResponse(t *testing.T) {
	vdr, _, sender, _, te, gBlk := setup(t)

	sender.Default(false)

	blk := &snowman.TestBlock{
		TestDecidable: choices.TestDecidable{
			IDV:     ids.GenerateTestID(),
			StatusV: choices.Unknown,
		},
		ParentV: gBlk,
		HeightV: 1,
		BytesV:  []byte{1},
	}

	if err := te.issue(blk); err != nil {
		t.Fatal(err)
	}
	if err := te.QueryFailed(vdr, 1); err != nil {
		t.Fatal(err)
	}

	if len(te.blocked) != 0 {
		t.Fatalf("Should have removed blocking event")
	}
}

func TestEngineFetchBlock(t *testing.T) {
	vdr, _, sender, vm, te, gBlk := setup(t)

	sender.Default(false)

	vm.GetBlockF = func(id ids.ID) (snowman.Block, error) {
		if id == gBlk.ID() {
			return gBlk, nil
		}
		t.Fatalf("Unknown block")
		panic("Should have failed")
	}

	added := new(bool)
	sender.PutF = func(inVdr ids.ShortID, requestID uint32, blkID ids.ID, blk []byte) {
		if !vdr.Equals(inVdr) {
			t.Fatalf("Wrong validator")
		}
		if requestID != 123 {
			t.Fatalf("Wrong request id")
		}
		if gBlk.ID() != blkID {
			t.Fatalf("Wrong blockID")
		}
		*added = true
	}

	if err := te.Get(vdr, 123, gBlk.ID()); err != nil {
		t.Fatal(err)
	}

	if !*added {
		t.Fatalf("Should have sent block to peer")
	}
}

func TestEnginePushQuery(t *testing.T) {
	vdr, _, sender, vm, te, gBlk := setup(t)

	sender.Default(true)

	blk := &snowman.TestBlock{
		TestDecidable: choices.TestDecidable{
			IDV:     ids.GenerateTestID(),
			StatusV: choices.Processing,
		},
		ParentV: gBlk,
		HeightV: 1,
		BytesV:  []byte{1},
	}

	vm.ParseBlockF = func(b []byte) (snowman.Block, error) {
		if bytes.Equal(b, blk.Bytes()) {
			return blk, nil
		}
		return nil, errUnknownBytes
	}

	vm.GetBlockF = func(id ids.ID) (snowman.Block, error) {
		if id == blk.ID() {
			return blk, nil
		}
		t.Fatal(errUnknownBytes)
		panic(errUnknownBytes)
	}

	chitted := new(bool)
	sender.ChitsF = func(inVdr ids.ShortID, requestID uint32, votes []ids.ID) {
		if *chitted {
			t.Fatalf("Sent chit multiple times")
		}
		*chitted = true
		if !inVdr.Equals(vdr) {
			t.Fatalf("Asking wrong validator for preference")
		}
		if requestID != 20 {
			t.Fatalf("Wrong request id")
		}
		if len(votes) != 1 {
			t.Fatal("votes should only have one element")
		}
<<<<<<< HEAD
		vote := votes[0]
		if !blk.ID().Equals(vote) {
=======
		if blk.ID() != votes[0] {
>>>>>>> 52d65162
			t.Fatalf("Asking for wrong block")
		}
	}

	queried := new(bool)
	sender.PushQueryF = func(inVdrs ids.ShortSet, _ uint32, blkID ids.ID, blkBytes []byte) {
		if *queried {
			t.Fatalf("Asked multiple times")
		}
		*queried = true
		vdrSet := ids.ShortSet{}
		vdrSet.Add(vdr)
		if !inVdrs.Equals(vdrSet) {
			t.Fatalf("Asking wrong validator for preference")
		}
		if blk.ID() != blkID {
			t.Fatalf("Asking for wrong block")
		}
	}

	if err := te.PushQuery(vdr, 20, blk.ID(), blk.Bytes()); err != nil {
		t.Fatal(err)
	}

	if !*chitted {
		t.Fatalf("Should have sent a chit to the peer")
	}
	if !*queried {
		t.Fatalf("Should have sent a query to the peer")
	}
}

func TestEngineBuildBlock(t *testing.T) {
	vdr, _, sender, vm, te, gBlk := setup(t)

	sender.Default(true)

	blk := &snowman.TestBlock{
		TestDecidable: choices.TestDecidable{
			IDV:     ids.GenerateTestID(),
			StatusV: choices.Processing,
		},
		ParentV: gBlk,
		HeightV: 1,
		BytesV:  []byte{1},
	}

	queried := new(bool)
	sender.PushQueryF = func(inVdrs ids.ShortSet, _ uint32, blkID ids.ID, blkBytes []byte) {
		if *queried {
			t.Fatalf("Asked multiple times")
		}
		*queried = true
		vdrSet := ids.ShortSet{}
		vdrSet.Add(vdr)
		if !inVdrs.Equals(vdrSet) {
			t.Fatalf("Asking wrong validator for preference")
		}
	}

	vm.BuildBlockF = func() (snowman.Block, error) { return blk, nil }
	if err := te.Notify(common.PendingTxs); err != nil {
		t.Fatal(err)
	}

	if !*queried {
		t.Fatalf("Should have sent a query to the peer")
	}
}

func TestEngineRepoll(t *testing.T) {
	vdr, _, sender, _, te, _ := setup(t)

	sender.Default(true)

	queried := new(bool)
	sender.PullQueryF = func(inVdrs ids.ShortSet, _ uint32, blkID ids.ID) {
		if *queried {
			t.Fatalf("Asked multiple times")
		}
		*queried = true
		vdrSet := ids.ShortSet{}
		vdrSet.Add(vdr)
		if !inVdrs.Equals(vdrSet) {
			t.Fatalf("Asking wrong validator for preference")
		}
	}

	te.repoll()

	if !*queried {
		t.Fatalf("Should have sent a query to the peer")
	}
}

func TestVoteCanceling(t *testing.T) {
	config := DefaultConfig()

	config.Params = snowball.Parameters{
		Metrics:           prometheus.NewRegistry(),
		K:                 3,
		Alpha:             2,
		BetaVirtuous:      1,
		BetaRogue:         2,
		ConcurrentRepolls: 1,
	}

	vals := validators.NewSet()
	config.Validators = vals

	vdr0 := ids.GenerateTestShortID()
	vdr1 := ids.GenerateTestShortID()
	vdr2 := ids.GenerateTestShortID()

	errs := wrappers.Errs{}
	errs.Add(
		vals.AddWeight(vdr0, 1),
		vals.AddWeight(vdr1, 1),
		vals.AddWeight(vdr2, 1),
	)
	if errs.Errored() {
		t.Fatal(errs.Err)
	}

	sender := &common.SenderTest{}
	sender.T = t
	config.Sender = sender

	sender.Default(true)

	vm := &block.TestVM{}
	vm.T = t
	config.VM = vm

	vm.Default(true)
	vm.CantSetPreference = false

	gBlk := &snowman.TestBlock{TestDecidable: choices.TestDecidable{
		IDV:     ids.GenerateTestID(),
		StatusV: choices.Accepted,
	}}

	vm.LastAcceptedF = gBlk.ID
	vm.GetBlockF = func(id ids.ID) (snowman.Block, error) {
		switch id {
		case gBlk.ID():
			return gBlk, nil
		default:
			t.Fatalf("Loaded unknown block")
			panic("Should have failed")
		}
	}
	sender.CantGetAcceptedFrontier = false

	vm.CantBootstrapping = false
	vm.CantBootstrapped = false

	te := &Transitive{}
	if err := te.Initialize(config); err != nil {
		t.Fatal(err)
	}

	vm.CantBootstrapping = false
	vm.CantBootstrapped = false

	vm.LastAcceptedF = nil
	sender.CantGetAcceptedFrontier = true

	blk := &snowman.TestBlock{
		TestDecidable: choices.TestDecidable{
			IDV:     ids.GenerateTestID(),
			StatusV: choices.Processing,
		},
		ParentV: gBlk,
		HeightV: 1,
		BytesV:  []byte{1},
	}

	queried := new(bool)
	queryRequestID := new(uint32)
	sender.PushQueryF = func(inVdrs ids.ShortSet, requestID uint32, blkID ids.ID, blkBytes []byte) {
		if *queried {
			t.Fatalf("Asked multiple times")
		}
		*queried = true
		*queryRequestID = requestID
		vdrSet := ids.ShortSet{}
		vdrSet.Add(vdr0, vdr1, vdr2)
		if !inVdrs.Equals(vdrSet) {
			t.Fatalf("Asking wrong validator for preference")
		}
		if blk.ID() != blkID {
			t.Fatalf("Asking for wrong block")
		}
	}

	if err := te.issue(blk); err != nil {
		t.Fatal(err)
	}

	if te.polls.Len() != 1 {
		t.Fatalf("Shouldn't have finished blocking issue")
	}

	if err := te.QueryFailed(vdr0, *queryRequestID); err != nil {
		t.Fatal(err)
	}

	if te.polls.Len() != 1 {
		t.Fatalf("Shouldn't have finished blocking issue")
	}

	repolled := new(bool)
	sender.PullQueryF = func(inVdrs ids.ShortSet, requestID uint32, blkID ids.ID) {
		*repolled = true
	}
	if err := te.QueryFailed(vdr1, *queryRequestID); err != nil {
		t.Fatal(err)
	}

	if !*repolled {
		t.Fatalf("Should have finished blocking issue and repolled the network")
	}
}

func TestEngineNoQuery(t *testing.T) {
	config := DefaultConfig()

	sender := &common.SenderTest{}
	sender.T = t
	config.Sender = sender

	sender.Default(true)
	sender.CantGetAcceptedFrontier = false

	gBlk := &snowman.TestBlock{TestDecidable: choices.TestDecidable{
		IDV:     ids.GenerateTestID(),
		StatusV: choices.Accepted,
	}}

	vm := &block.TestVM{}
	vm.T = t
	vm.LastAcceptedF = gBlk.ID

	vm.GetBlockF = func(blkID ids.ID) (snowman.Block, error) {
		if blkID == gBlk.ID() {
			return gBlk, nil
		}
		return nil, errUnknownBlock
	}

	config.VM = vm
	te := &Transitive{}
	if err := te.Initialize(config); err != nil {
		t.Fatal(err)
	}

	blk := &snowman.TestBlock{
		TestDecidable: choices.TestDecidable{
			IDV:     ids.GenerateTestID(),
			StatusV: choices.Processing,
		},
		ParentV: gBlk,
		HeightV: 1,
		BytesV:  []byte{1},
	}

	if err := te.issue(blk); err != nil {
		t.Fatal(err)
	}
}

func TestEngineNoRepollQuery(t *testing.T) {
	config := DefaultConfig()

	sender := &common.SenderTest{}
	sender.T = t
	config.Sender = sender

	sender.Default(true)
	sender.CantGetAcceptedFrontier = false

	gBlk := &snowman.TestBlock{TestDecidable: choices.TestDecidable{
		IDV:     ids.GenerateTestID(),
		StatusV: choices.Accepted,
	}}

	vm := &block.TestVM{}
	vm.T = t
	vm.LastAcceptedF = gBlk.ID

	vm.GetBlockF = func(blkID ids.ID) (snowman.Block, error) {
		if blkID == gBlk.ID() {
			return gBlk, nil
		}
		return nil, errUnknownBlock
	}

	config.VM = vm
	te := &Transitive{}
	if err := te.Initialize(config); err != nil {
		t.Fatal(err)
	}

	te.repoll()
}

func TestEngineAbandonQuery(t *testing.T) {
	vdr, _, sender, vm, te, _ := setup(t)

	sender.Default(true)

	blkID := ids.GenerateTestID()

	vm.GetBlockF = func(id ids.ID) (snowman.Block, error) {
		switch id {
		case blkID:
			return nil, errUnknownBlock
		default:
			t.Fatalf("Loaded unknown block")
			panic("Should have failed")
		}
	}

	reqID := new(uint32)
	sender.GetF = func(_ ids.ShortID, requestID uint32, _ ids.ID) {
		*reqID = requestID
	}

	if err := te.PullQuery(vdr, 0, blkID); err != nil {
		t.Fatal(err)
	}

	if len(te.blocked) != 1 {
		t.Fatalf("Should have blocked on request")
	}

	if err := te.GetFailed(vdr, *reqID); err != nil {
		t.Fatal(err)
	}

	if len(te.blocked) != 0 {
		t.Fatalf("Should have removed request")
	}
}

func TestEngineAbandonChit(t *testing.T) {
	vdr, _, sender, vm, te, gBlk := setup(t)

	sender.Default(true)

	blk := &snowman.TestBlock{
		TestDecidable: choices.TestDecidable{
			IDV:     ids.GenerateTestID(),
			StatusV: choices.Processing,
		},
		ParentV: gBlk,
		HeightV: 1,
		BytesV:  []byte{1},
	}

	sender.CantPushQuery = false

	if err := te.issue(blk); err != nil {
		t.Fatal(err)
	}

	fakeBlkID := ids.GenerateTestID()
	vm.GetBlockF = func(id ids.ID) (snowman.Block, error) {
		switch id {
		case fakeBlkID:
			return nil, errUnknownBlock
		default:
			t.Fatalf("Loaded unknown block")
			panic("Should have failed")
		}
	}

	reqID := new(uint32)
	sender.GetF = func(_ ids.ShortID, requestID uint32, _ ids.ID) {
		*reqID = requestID
	}

	if err := te.Chits(vdr, 0, []ids.ID{fakeBlkID}); err != nil {
		t.Fatal(err)
	}

	if len(te.blocked) != 1 {
		t.Fatalf("Should have blocked on request")
	}

	if err := te.GetFailed(vdr, *reqID); err != nil {
		t.Fatal(err)
	}

	if len(te.blocked) != 0 {
		t.Fatalf("Should have removed request")
	}
}

func TestEngineBlockingChitRequest(t *testing.T) {
	vdr, _, sender, vm, te, gBlk := setup(t)

	sender.Default(true)

	missingBlk := &snowman.TestBlock{
		TestDecidable: choices.TestDecidable{
			IDV:     ids.GenerateTestID(),
			StatusV: choices.Unknown,
		},
		ParentV: gBlk,
		HeightV: 1,
		BytesV:  []byte{1},
	}
	parentBlk := &snowman.TestBlock{
		TestDecidable: choices.TestDecidable{
			IDV:     ids.GenerateTestID(),
			StatusV: choices.Processing,
		},
		ParentV: missingBlk,
		HeightV: 2,
		BytesV:  []byte{2},
	}
	blockingBlk := &snowman.TestBlock{
		TestDecidable: choices.TestDecidable{
			IDV:     ids.GenerateTestID(),
			StatusV: choices.Processing,
		},
		ParentV: parentBlk,
		HeightV: 3,
		BytesV:  []byte{3},
	}

	if err := te.issue(parentBlk); err != nil {
		t.Fatal(err)
	}

	vm.ParseBlockF = func(b []byte) (snowman.Block, error) {
		switch {
		case bytes.Equal(b, blockingBlk.Bytes()):
			return blockingBlk, nil
		default:
			t.Fatalf("Loaded unknown block")
			panic("Should have failed")
		}
	}
	vm.GetBlockF = func(blkID ids.ID) (snowman.Block, error) {
		switch {
		case blkID == blockingBlk.ID():
			return blockingBlk, nil
		default:
			t.Fatalf("Loaded unknown block")
			panic("Should have failed")
		}
	}

	if err := te.PushQuery(vdr, 0, blockingBlk.ID(), blockingBlk.Bytes()); err != nil {
		t.Fatal(err)
	}

	if len(te.blocked) != 3 {
		t.Fatalf("Both inserts should be blocking in addition to the chit request")
	}

	sender.CantPushQuery = false
	sender.CantChits = false

	missingBlk.StatusV = choices.Processing
	if err := te.issue(missingBlk); err != nil {
		t.Fatal(err)
	}

	if len(te.blocked) != 0 {
		t.Fatalf("Both inserts should not longer be blocking")
	}
}

func TestEngineBlockingChitResponse(t *testing.T) {
	vdr, _, sender, vm, te, gBlk := setup(t)

	sender.Default(true)

	issuedBlk := &snowman.TestBlock{
		TestDecidable: choices.TestDecidable{
			IDV:     ids.GenerateTestID(),
			StatusV: choices.Processing,
		},
		ParentV: gBlk,
		HeightV: 1,
		BytesV:  []byte{1},
	}
	missingBlk := &snowman.TestBlock{
		TestDecidable: choices.TestDecidable{
			IDV:     ids.GenerateTestID(),
			StatusV: choices.Unknown,
		},
		ParentV: gBlk,
		HeightV: 1,
		BytesV:  []byte{2},
	}
	blockingBlk := &snowman.TestBlock{
		TestDecidable: choices.TestDecidable{
			IDV:     ids.GenerateTestID(),
			StatusV: choices.Processing,
		},
		ParentV: missingBlk,
		HeightV: 2,
		BytesV:  []byte{3},
	}

	if err := te.issue(blockingBlk); err != nil {
		t.Fatal(err)
	}

	queryRequestID := new(uint32)
	sender.PushQueryF = func(inVdrs ids.ShortSet, requestID uint32, blkID ids.ID, blkBytes []byte) {
		*queryRequestID = requestID
		vdrSet := ids.ShortSet{}
		vdrSet.Add(vdr)
		if !inVdrs.Equals(vdrSet) {
			t.Fatalf("Asking wrong validator for preference")
		}
		if blkID != issuedBlk.ID() {
			t.Fatalf("Asking for wrong block")
		}
	}

	if err := te.issue(issuedBlk); err != nil {
		t.Fatal(err)
	}

	vm.GetBlockF = func(blkID ids.ID) (snowman.Block, error) {
		switch {
		case blkID == blockingBlk.ID():
			return blockingBlk, nil
		default:
			t.Fatalf("Loaded unknown block")
			panic("Should have failed")
		}
	}
	if err := te.Chits(vdr, *queryRequestID, []ids.ID{blockingBlk.ID()}); err != nil {
		t.Fatal(err)
	}

	if len(te.blocked) != 2 {
		t.Fatalf("The insert and the chit should be blocking")
	}

	sender.PushQueryF = nil
	sender.CantPushQuery = false

	missingBlk.StatusV = choices.Processing
	if err := te.issue(missingBlk); err != nil {
		t.Fatal(err)
	}
}

func TestEngineRetryFetch(t *testing.T) {
	vdr, _, sender, vm, te, gBlk := setup(t)

	sender.Default(true)

	missingBlk := &snowman.TestBlock{
		TestDecidable: choices.TestDecidable{
			IDV:     ids.GenerateTestID(),
			StatusV: choices.Unknown,
		},
		ParentV: gBlk,
		HeightV: 1,
		BytesV:  []byte{1},
	}

	vm.CantGetBlock = false

	reqID := new(uint32)
	sender.GetF = func(_ ids.ShortID, requestID uint32, _ ids.ID) {
		*reqID = requestID
	}

	if err := te.PullQuery(vdr, 0, missingBlk.ID()); err != nil {
		t.Fatal(err)
	}

	vm.CantGetBlock = true
	sender.GetF = nil

	if err := te.GetFailed(vdr, *reqID); err != nil {
		t.Fatal(err)
	}

	vm.CantGetBlock = false

	called := new(bool)
	sender.GetF = func(ids.ShortID, uint32, ids.ID) {
		*called = true
	}

	if err := te.PullQuery(vdr, 0, missingBlk.ID()); err != nil {
		t.Fatal(err)
	}

	vm.CantGetBlock = true
	sender.GetF = nil

	if !*called {
		t.Fatalf("Should have requested the block again")
	}
}

func TestEngineUndeclaredDependencyDeadlock(t *testing.T) {
	vdr, _, sender, vm, te, gBlk := setup(t)

	sender.Default(true)

	validBlk := &snowman.TestBlock{
		TestDecidable: choices.TestDecidable{
			IDV:     ids.GenerateTestID(),
			StatusV: choices.Processing,
		},
		ParentV: gBlk,
		HeightV: 1,
		BytesV:  []byte{1},
	}
	invalidBlk := &snowman.TestBlock{
		TestDecidable: choices.TestDecidable{
			IDV:     ids.GenerateTestID(),
			StatusV: choices.Processing,
		},
		ParentV: validBlk,
		HeightV: 2,
		VerifyV: errors.New(""),
		BytesV:  []byte{2},
	}

	validBlkID := validBlk.ID()
	invalidBlkID := invalidBlk.ID()

	reqID := new(uint32)
	sender.PushQueryF = func(_ ids.ShortSet, requestID uint32, _ ids.ID, _ []byte) {
		*reqID = requestID
	}

	if err := te.issue(validBlk); err != nil {
		t.Fatal(err)
	}

	sender.PushQueryF = nil

	if err := te.issue(invalidBlk); err != nil {
		t.Fatal(err)
	}

	vm.GetBlockF = func(blkID ids.ID) (snowman.Block, error) {
		switch {
		case blkID == validBlkID:
			return validBlk, nil
		case blkID == invalidBlkID:
			return invalidBlk, nil
		}
		return nil, errUnknownBlock
	}

	if err := te.Chits(vdr, *reqID, []ids.ID{invalidBlkID}); err != nil {
		t.Fatal(err)
	}

	vm.GetBlockF = nil

	if status := validBlk.Status(); status != choices.Accepted {
		t.Fatalf("Should have bubbled invalid votes to the valid parent")
	}
}

func TestEngineGossip(t *testing.T) {
	_, _, sender, vm, te, gBlk := setup(t)

	vm.LastAcceptedF = gBlk.ID
	vm.GetBlockF = func(blkID ids.ID) (snowman.Block, error) {
		if blkID == gBlk.ID() {
			return gBlk, nil
		}
		t.Fatal(errUnknownBlock)
		return nil, errUnknownBlock
	}

	called := new(bool)
	sender.GossipF = func(blkID ids.ID, blkBytes []byte) {
		*called = true
		if blkID != gBlk.ID() {
			t.Fatal(errUnknownBlock)
		}
		if !bytes.Equal(blkBytes, gBlk.Bytes()) {
			t.Fatal(errUnknownBytes)
		}
	}

	if err := te.Gossip(); err != nil {
		t.Fatal(err)
	}

	if !*called {
		t.Fatalf("Should have gossiped the block")
	}
}

func TestEngineInvalidBlockIgnoredFromUnexpectedPeer(t *testing.T) {
	vdr, vdrs, sender, vm, te, gBlk := setup(t)

	secondVdr := ids.GenerateTestShortID()
	if err := vdrs.AddWeight(secondVdr, 1); err != nil {
		t.Fatal(err)
	}

	sender.Default(true)

	missingBlk := &snowman.TestBlock{
		TestDecidable: choices.TestDecidable{
			IDV:     ids.GenerateTestID(),
			StatusV: choices.Unknown,
		},
		ParentV: gBlk,
		HeightV: 1,
		BytesV:  []byte{1},
	}
	pendingBlk := &snowman.TestBlock{
		TestDecidable: choices.TestDecidable{
			IDV:     ids.GenerateTestID(),
			StatusV: choices.Processing,
		},
		ParentV: missingBlk,
		HeightV: 2,
		BytesV:  []byte{2},
	}

	parsed := new(bool)
	vm.ParseBlockF = func(b []byte) (snowman.Block, error) {
		if bytes.Equal(b, pendingBlk.Bytes()) {
			*parsed = true
			return pendingBlk, nil
		}
		return nil, errUnknownBlock
	}

	vm.GetBlockF = func(blkID ids.ID) (snowman.Block, error) {
		if !*parsed {
			return nil, errUnknownBlock
		}

		if blkID == pendingBlk.ID() {
			return pendingBlk, nil
		}
		return nil, errUnknownBlock
	}

	reqID := new(uint32)
	sender.GetF = func(reqVdr ids.ShortID, requestID uint32, blkID ids.ID) {
		*reqID = requestID
		if !reqVdr.Equals(vdr) {
			t.Fatalf("Wrong validator requested")
		}
		if blkID != missingBlk.ID() {
			t.Fatalf("Wrong block requested")
		}
	}

	if err := te.PushQuery(vdr, 0, pendingBlk.ID(), pendingBlk.Bytes()); err != nil {
		t.Fatal(err)
	}

	if err := te.Put(secondVdr, *reqID, missingBlk.ID(), []byte{3}); err != nil {
		t.Fatal(err)
	}

	*parsed = false
	vm.ParseBlockF = func(b []byte) (snowman.Block, error) {
		if bytes.Equal(b, missingBlk.Bytes()) {
			*parsed = true
			return missingBlk, nil
		}
		return nil, errUnknownBlock
	}
	vm.GetBlockF = func(blkID ids.ID) (snowman.Block, error) {
		if !*parsed {
			return nil, errUnknownBlock
		}

		if blkID == missingBlk.ID() {
			return missingBlk, nil
		}
		return nil, errUnknownBlock
	}
	sender.CantPushQuery = false
	sender.CantChits = false

	missingBlk.StatusV = choices.Processing

	if err := te.Put(vdr, *reqID, missingBlk.ID(), missingBlk.Bytes()); err != nil {
		t.Fatal(err)
	}

	pref := te.Consensus.Preference()
	if pref != pendingBlk.ID() {
		t.Fatalf("Shouldn't have abandoned the pending block")
	}
}

func TestEnginePushQueryRequestIDConflict(t *testing.T) {
	vdr, _, sender, vm, te, gBlk := setup(t)

	sender.Default(true)

	missingBlk := &snowman.TestBlock{
		TestDecidable: choices.TestDecidable{
			IDV:     ids.GenerateTestID(),
			StatusV: choices.Unknown,
		},
		ParentV: gBlk,
		HeightV: 1,
		BytesV:  []byte{1},
	}
	pendingBlk := &snowman.TestBlock{
		TestDecidable: choices.TestDecidable{
			IDV:     ids.GenerateTestID(),
			StatusV: choices.Processing,
		},
		ParentV: missingBlk,
		HeightV: 2,
		BytesV:  []byte{2},
	}

	randomBlkID := ids.GenerateTestID()

	parsed := new(bool)
	vm.ParseBlockF = func(b []byte) (snowman.Block, error) {
		if bytes.Equal(b, pendingBlk.Bytes()) {
			*parsed = true
			return pendingBlk, nil
		}
		return nil, errUnknownBlock
	}

	vm.GetBlockF = func(blkID ids.ID) (snowman.Block, error) {
		if !*parsed {
			return nil, errUnknownBlock
		}

		if blkID == pendingBlk.ID() {
			return pendingBlk, nil
		}
		return nil, errUnknownBlock
	}

	reqID := new(uint32)
	sender.GetF = func(reqVdr ids.ShortID, requestID uint32, blkID ids.ID) {
		*reqID = requestID
		if !reqVdr.Equals(vdr) {
			t.Fatalf("Wrong validator requested")
		}
		if blkID != missingBlk.ID() {
			t.Fatalf("Wrong block requested")
		}
	}

	if err := te.PushQuery(vdr, 0, pendingBlk.ID(), pendingBlk.Bytes()); err != nil {
		t.Fatal(err)
	}

	sender.GetF = nil
	sender.CantGet = false

	if err := te.PushQuery(vdr, *reqID, randomBlkID, []byte{3}); err != nil {
		t.Fatal(err)
	}

	*parsed = false
	vm.ParseBlockF = func(b []byte) (snowman.Block, error) {
		if bytes.Equal(b, missingBlk.Bytes()) {
			*parsed = true
			return missingBlk, nil
		}
		return nil, errUnknownBlock
	}
	vm.GetBlockF = func(blkID ids.ID) (snowman.Block, error) {
		if !*parsed {
			return nil, errUnknownBlock
		}

		if blkID == missingBlk.ID() {
			return missingBlk, nil
		}
		return nil, errUnknownBlock
	}
	sender.CantPushQuery = false
	sender.CantChits = false

	if err := te.Put(vdr, *reqID, missingBlk.ID(), missingBlk.Bytes()); err != nil {
		t.Fatal(err)
	}

	pref := te.Consensus.Preference()
	if pref != pendingBlk.ID() {
		t.Fatalf("Shouldn't have abandoned the pending block")
	}
}

func TestEngineAggressivePolling(t *testing.T) {
	config := DefaultConfig()

	config.Params.ConcurrentRepolls = 2

	vals := validators.NewSet()
	config.Validators = vals

	vdr := ids.GenerateTestShortID()
	if err := vals.AddWeight(vdr, 1); err != nil {
		t.Fatal(err)
	}

	sender := &common.SenderTest{}
	sender.T = t
	config.Sender = sender

	sender.Default(true)

	vm := &block.TestVM{}
	vm.T = t
	config.VM = vm

	vm.Default(true)
	vm.CantSetPreference = false

	gBlk := &snowman.TestBlock{TestDecidable: choices.TestDecidable{
		IDV:     ids.GenerateTestID(),
		StatusV: choices.Accepted,
	}}

	vm.LastAcceptedF = gBlk.ID
	sender.CantGetAcceptedFrontier = false

	vm.CantBootstrapping = false
	vm.CantBootstrapped = false

	vm.GetBlockF = func(blkID ids.ID) (snowman.Block, error) {
		if blkID != gBlk.ID() {
			t.Fatalf("Wrong block requested")
		}
		return gBlk, nil
	}

	te := &Transitive{}
	if err := te.Initialize(config); err != nil {
		t.Fatal(err)
	}

	vm.CantBootstrapping = true
	vm.CantBootstrapped = true

	vm.GetBlockF = nil
	vm.LastAcceptedF = nil
	sender.CantGetAcceptedFrontier = true

	sender.Default(true)

	pendingBlk := &snowman.TestBlock{
		TestDecidable: choices.TestDecidable{
			IDV:     ids.GenerateTestID(),
			StatusV: choices.Processing,
		},
		ParentV: gBlk,
		HeightV: 1,
		BytesV:  []byte{1},
	}

	parsed := new(bool)
	vm.ParseBlockF = func(b []byte) (snowman.Block, error) {
		if bytes.Equal(b, pendingBlk.Bytes()) {
			*parsed = true
			return pendingBlk, nil
		}
		return nil, errUnknownBlock
	}

	vm.GetBlockF = func(blkID ids.ID) (snowman.Block, error) {
		if !*parsed {
			return nil, errUnknownBlock
		}

		if blkID == pendingBlk.ID() {
			return pendingBlk, nil
		}
		return nil, errUnknownBlock
	}

	numPushed := new(int)
	sender.PushQueryF = func(_ ids.ShortSet, _ uint32, _ ids.ID, _ []byte) { *numPushed++ }

	numPulled := new(int)
	sender.PullQueryF = func(_ ids.ShortSet, _ uint32, _ ids.ID) { *numPulled++ }

	if err := te.Put(vdr, 0, pendingBlk.ID(), pendingBlk.Bytes()); err != nil {
		t.Fatal(err)
	}

	if *numPushed != 1 {
		t.Fatalf("Should have initially sent a push query")
	}

	if *numPulled != 1 {
		t.Fatalf("Should have sent an additional pull query")
	}
}

func TestEngineDoubleChit(t *testing.T) {
	config := DefaultConfig()

	config.Params = snowball.Parameters{
		Metrics:      prometheus.NewRegistry(),
		K:            2,
		Alpha:        2,
		BetaVirtuous: 1,
		BetaRogue:    2,
	}

	vals := validators.NewSet()
	config.Validators = vals

	vdr0 := ids.GenerateTestShortID()
	vdr1 := ids.GenerateTestShortID()

	if err := vals.AddWeight(vdr0, 1); err != nil {
		t.Fatal(err)
	}
	if err := vals.AddWeight(vdr1, 1); err != nil {
		t.Fatal(err)
	}

	sender := &common.SenderTest{}
	sender.T = t
	config.Sender = sender

	sender.Default(true)

	vm := &block.TestVM{}
	vm.T = t
	config.VM = vm

	vm.Default(true)
	vm.CantSetPreference = false

	gBlk := &snowman.TestBlock{TestDecidable: choices.TestDecidable{
		IDV:     ids.GenerateTestID(),
		StatusV: choices.Accepted,
	}}

	vm.LastAcceptedF = gBlk.ID
	sender.CantGetAcceptedFrontier = false

	vm.GetBlockF = func(id ids.ID) (snowman.Block, error) {
		if id == gBlk.ID() {
			return gBlk, nil
		}
		t.Fatalf("Unknown block")
		panic("Should have errored")
	}

	vm.CantBootstrapping = false
	vm.CantBootstrapped = false

	te := &Transitive{}
	if err := te.Initialize(config); err != nil {
		t.Fatal(err)
	}

	vm.CantBootstrapping = true
	vm.CantBootstrapped = true

	vm.LastAcceptedF = nil
	sender.CantGetAcceptedFrontier = true

	blk := &snowman.TestBlock{
		TestDecidable: choices.TestDecidable{
			IDV:     ids.GenerateTestID(),
			StatusV: choices.Processing,
		},
		ParentV: gBlk,
		HeightV: 1,
		BytesV:  []byte{1},
	}

	queried := new(bool)
	queryRequestID := new(uint32)
	sender.PushQueryF = func(inVdrs ids.ShortSet, requestID uint32, blkID ids.ID, blkBytes []byte) {
		if *queried {
			t.Fatalf("Asked multiple times")
		}
		*queried = true
		*queryRequestID = requestID
		vdrSet := ids.ShortSet{}
		vdrSet.Add(vdr0, vdr1)
		if !inVdrs.Equals(vdrSet) {
			t.Fatalf("Asking wrong validator for preference")
		}
		if blk.ID() != blkID {
			t.Fatalf("Asking for wrong block")
		}
	}

	if err := te.issue(blk); err != nil {
		t.Fatal(err)
	}

	vm.GetBlockF = func(id ids.ID) (snowman.Block, error) {
		switch id {
		case gBlk.ID():
			return gBlk, nil
		case blk.ID():
			return blk, nil
		}
		t.Fatalf("Unknown block")
		panic("Should have errored")
	}

	blkSet := []ids.ID{blk.ID()}

	if status := blk.Status(); status != choices.Processing {
		t.Fatalf("Wrong status: %s ; expected: %s", status, choices.Processing)
	}

	if err := te.Chits(vdr0, *queryRequestID, blkSet); err != nil {
		t.Fatal(err)
	}

	if status := blk.Status(); status != choices.Processing {
		t.Fatalf("Wrong status: %s ; expected: %s", status, choices.Processing)
	}

	if err := te.Chits(vdr0, *queryRequestID, blkSet); err != nil {
		t.Fatal(err)
	}

	if status := blk.Status(); status != choices.Processing {
		t.Fatalf("Wrong status: %s ; expected: %s", status, choices.Processing)
	}

	if err := te.Chits(vdr1, *queryRequestID, blkSet); err != nil {
		t.Fatal(err)
	}

	if status := blk.Status(); status != choices.Accepted {
		t.Fatalf("Wrong status: %s ; expected: %s", status, choices.Accepted)
	}
}<|MERGE_RESOLUTION|>--- conflicted
+++ resolved
@@ -249,11 +249,7 @@
 		if len(prefSet) != 1 {
 			t.Fatal("Should only be one vote")
 		}
-<<<<<<< HEAD
 		if !blk.ID().Equals(prefSet[0]) {
-=======
-		if blk.ID() != prefSet[0] {
->>>>>>> 52d65162
 			t.Fatalf("Wrong chits block")
 		}
 	}
@@ -717,12 +713,8 @@
 		if len(votes) != 1 {
 			t.Fatal("votes should only have one element")
 		}
-<<<<<<< HEAD
 		vote := votes[0]
 		if !blk.ID().Equals(vote) {
-=======
-		if blk.ID() != votes[0] {
->>>>>>> 52d65162
 			t.Fatalf("Asking for wrong block")
 		}
 	}
