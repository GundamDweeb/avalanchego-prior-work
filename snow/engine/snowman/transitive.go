--- conflicted
+++ resolved
@@ -112,15 +112,9 @@
 func (t *Transitive) finishBootstrapping() error {
 	// initialize consensus to the last accepted blockID
 	lastAcceptedID := t.VM.LastAccepted()
-<<<<<<< HEAD
 	params := t.Params
 	params.Namespace = fmt.Sprintf("%s_consensus", params.Namespace)
 	t.Consensus.Initialize(t.Ctx, params, lastAcceptedID)
-=======
-	if err := t.Consensus.Initialize(t.Ctx, t.Params, lastAcceptedID); err != nil {
-		return err
-	}
->>>>>>> 52d65162
 
 	lastAccepted, err := t.VM.GetBlock(lastAcceptedID)
 	if err != nil {
@@ -428,13 +422,8 @@
 
 		// The newly created block should be built on top of the preferred block.
 		// Otherwise, the new block doesn't have the best chance of being confirmed.
-<<<<<<< HEAD
 		parentID := blk.Parent()
 		if pref := t.Consensus.Preference(); !parentID.Equals(pref) {
-=======
-		parentID := blk.Parent().ID()
-		if pref := t.Consensus.Preference(); parentID != pref {
->>>>>>> 52d65162
 			t.Ctx.Log.Warn("built block with parent: %s, expected %s", parentID, pref)
 		}
 
@@ -755,7 +744,6 @@
 	return t.Ctx.IsBootstrapped()
 }
 
-<<<<<<< HEAD
 // GetBlock gets a block by its ID
 func (t *Transitive) GetBlock(id ids.ID) (snowman.Block, error) {
 	// Check the processing set
@@ -768,10 +756,4 @@
 	}
 	// Not processing. Check the database.
 	return t.VM.GetBlock(id)
-=======
-// Health implements the common.Engine interface
-func (t *Transitive) Health() (interface{}, error) {
-	// TODO add more health checks
-	return t.VM.Health()
->>>>>>> 52d65162
 }