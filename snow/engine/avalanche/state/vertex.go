// (c) 2019-2020, Ava Labs, Inc. All rights reserved.
// See the file LICENSE for licensing terms.

package state

import (
	"bytes"
	"errors"
	"fmt"
	"sort"

	"github.com/ava-labs/avalanchego/ids"
	"github.com/ava-labs/avalanchego/snow/consensus/snowstorm/conflicts"
	"github.com/ava-labs/avalanchego/snow/engine/avalanche/vertex"
	"github.com/ava-labs/avalanchego/utils"
	"github.com/ava-labs/avalanchego/utils/hashing"
	"github.com/ava-labs/avalanchego/utils/wrappers"
)

const (
	// maxSize is the maximum allowed vertex size. It is necessary to deter DoS.
	maxSize = 1 << 20

	// maxNumParents is the max number of parents a vertex may have
	maxNumParents = 128

	// maxTxsPerVtx is the max number of transactions a vertex may have
	maxTxsPerVtx = 128
)

const (
	version uint16 = 0
)

var (
	errBadCodec       = errors.New("invalid codec")
	errBadEpoch       = errors.New("invalid epoch")
	errExtraSpace     = errors.New("trailing buffer space")
	errInvalidParents = errors.New("vertex contains non-sorted or duplicated parentIDs")
	errInvalidTxs     = errors.New("vertex contains non-sorted or duplicated transactions")
	errNoTxs          = errors.New("vertex contains no transactions")
	errConflictingTxs = errors.New("vertex contains conflicting transactions")
)

type innerVertex struct {
	id ids.ID

	chainID ids.ID
	height  uint64

	parentIDs []ids.ID
	txs       []conflicts.Tx

	bytes []byte
}

func (vtx *innerVertex) ID() ids.ID    { return vtx.id }
func (vtx *innerVertex) Bytes() []byte { return vtx.bytes }

func (vtx *innerVertex) Verify() error {
	switch {
	case !ids.IsSortedAndUniqueIDs(vtx.parentIDs):
		return errInvalidParents
	case len(vtx.txs) == 0:
		return errNoTxs
	case !isSortedAndUniqueTxs(vtx.txs):
		return errInvalidTxs
	}

	inputIDs := ids.Set{}
	for _, tx := range vtx.txs {
		inputs := ids.Set{}
		inputs.Add(tx.InputIDs()...)
		if inputs.Overlaps(inputIDs) {
			return errConflictingTxs
		}
		inputIDs.Union(inputs)
	}

	return nil
}

/*
 * Vertex:
 * Codec        | 04 Bytes
 * Chain        | 32 Bytes
 * Height       | 08 Bytes
 * Epoch        | 04 Bytes
 * NumParents   | 04 Bytes
 * Repeated (NumParents):
 *     ParentID | 32 bytes
 * NumTxs       | 04 Bytes
 * Repeated (NumTxs):
 *     TxSize   | 04 bytes
 *     Tx       | ?? bytes
 */

// Marshal creates the byte representation of the vertex
func (vtx *innerVertex) Marshal() ([]byte, error) {
	p := wrappers.Packer{MaxSize: maxSize}

	p.PackShort(version)
	p.PackFixedBytes(vtx.chainID[:])
	p.PackLong(vtx.height)
	p.PackInt(0)

	p.PackInt(uint32(len(vtx.parentIDs)))
	for _, parentID := range vtx.parentIDs {
		p.PackFixedBytes(parentID[:])
	}

	p.PackInt(uint32(len(vtx.txs)))
	for _, tx := range vtx.txs {
		p.PackBytes(tx.Bytes())
	}
	return p.Bytes, p.Err
}

// Unmarshal attempts to set the contents of this vertex to the value encoded in
// the stream of bytes.
func (vtx *innerVertex) Unmarshal(b []byte, vm vertex.DAGVM) error {
	p := wrappers.Packer{Bytes: b}

	if codecID := p.UnpackShort(); codecID != version {
		p.Add(errBadCodec)
	}

	chainID, _ := ids.ToID(p.UnpackFixedBytes(hashing.HashLen))
	height := p.UnpackLong()
	if epoch := p.UnpackInt(); epoch != 0 {
		p.Add(errBadEpoch)
	}

	numParents := p.UnpackInt()
	if numParents > maxNumParents {
		return fmt.Errorf("vertex says it has %d parents but max is %d", numParents, maxNumParents)
	}
	parentIDs := make([]ids.ID, numParents)
	for i := 0; i < int(numParents) && !p.Errored(); i++ {
		parentID, err := ids.ToID(p.UnpackFixedBytes(hashing.HashLen))
		p.Add(err)
		parentIDs[i] = parentID
	}

<<<<<<< HEAD
	txs := []conflicts.Tx(nil)
	for i := p.UnpackInt(); i > 0 && !p.Errored(); i-- {
=======
	numTxs := p.UnpackInt()
	if numTxs > maxTxsPerVtx {
		return fmt.Errorf("vertex says it has %d txs but max is %d", numTxs, maxTxsPerVtx)
	}
	txs := make([]snowstorm.Tx, numTxs)
	for i := 0; i < int(numTxs) && !p.Errored(); i++ {
>>>>>>> 4eac78d2
		tx, err := vm.ParseTx(p.UnpackBytes())
		p.Add(err)
		txs[i] = tx
	}

	if p.Offset != len(b) {
		p.Add(errExtraSpace)
	}

	if p.Errored() {
		return p.Err
	}

	*vtx = innerVertex{
		id:        hashing.ComputeHash256Array(b),
		parentIDs: parentIDs,
		chainID:   chainID,
		height:    height,
		txs:       txs,
		bytes:     b,
	}
	return nil
}

type sortTxsData []conflicts.Tx

func (txs sortTxsData) Less(i, j int) bool {
	id1 := txs[i].ID()
	id2 := txs[j].ID()
	return bytes.Compare(id1[:], id2[:]) == -1
}
func (txs sortTxsData) Len() int      { return len(txs) }
func (txs sortTxsData) Swap(i, j int) { txs[j], txs[i] = txs[i], txs[j] }

func sortTxs(txs []conflicts.Tx) { sort.Sort(sortTxsData(txs)) }
func isSortedAndUniqueTxs(txs []conflicts.Tx) bool {
	return utils.IsSortedAndUnique(sortTxsData(txs))
}<|MERGE_RESOLUTION|>--- conflicted
+++ resolved
@@ -142,17 +142,12 @@
 		parentIDs[i] = parentID
 	}
 
-<<<<<<< HEAD
-	txs := []conflicts.Tx(nil)
-	for i := p.UnpackInt(); i > 0 && !p.Errored(); i-- {
-=======
 	numTxs := p.UnpackInt()
 	if numTxs > maxTxsPerVtx {
 		return fmt.Errorf("vertex says it has %d txs but max is %d", numTxs, maxTxsPerVtx)
 	}
-	txs := make([]snowstorm.Tx, numTxs)
+	txs := make([]conflicts.Tx, numTxs)
 	for i := 0; i < int(numTxs) && !p.Errored(); i++ {
->>>>>>> 4eac78d2
 		tx, err := vm.ParseTx(p.UnpackBytes())
 		p.Add(err)
 		txs[i] = tx
