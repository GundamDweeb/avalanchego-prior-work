--- conflicted
+++ resolved
@@ -224,11 +224,7 @@
 		t.Fatal(err)
 	}
 
-<<<<<<< HEAD
 	acceptedIDs := []ids.ID{vtx1.ID()}
-=======
-	acceptedIDs := []ids.ID{vtxID1}
->>>>>>> 52d65162
 
 	manager.GetVertexF = func(vtxID ids.ID) (avalanche.Vertex, error) {
 		switch vtxID {
