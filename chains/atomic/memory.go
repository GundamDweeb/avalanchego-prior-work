// (c) 2019-2020, Ava Labs, Inc. All rights reserved.
// See the file LICENSE for licensing terms.

package atomic

import (
	"bytes"
	"sync"

	"github.com/ava-labs/avalanchego/database"
	"github.com/ava-labs/avalanchego/database/prefixdb"
	"github.com/ava-labs/avalanchego/database/versiondb"
	"github.com/ava-labs/avalanchego/ids"
	"github.com/ava-labs/avalanchego/utils/codec"
	"github.com/ava-labs/avalanchego/utils/hashing"
	"github.com/ava-labs/avalanchego/utils/logging"
)

const (
	codecVersion = 0
)

type rcLock struct {
	lock  sync.Mutex
	count int
}

// Memory is the interface for shared memory inside a subnet
type Memory struct {
	lock  sync.Mutex
	log   logging.Logger
<<<<<<< HEAD
	codec codec.Codec
=======
	codec codec.Manager
>>>>>>> 52d65162
	locks map[ids.ID]*rcLock
	db    database.Database
}

// Initialize the SharedMemory
func (m *Memory) Initialize(log logging.Logger, db database.Database) error {
	c := codec.NewDefault()
	manager := codec.NewDefaultManager()
	if err := manager.RegisterCodec(codecVersion, c); err != nil {
		return err
	}

	m.log = log
<<<<<<< HEAD
	m.codec = codec.NewDefault()
=======
	m.codec = manager
>>>>>>> 52d65162
	m.locks = make(map[ids.ID]*rcLock)
	m.db = db
	return nil
}

// NewSharedMemory returns a new SharedMemory
func (m *Memory) NewSharedMemory(id ids.ID) SharedMemory {
	return &sharedMemory{
		m:           m,
		thisChainID: id,
	}
}

// GetDatabase returns and locks the provided DB
func (m *Memory) GetDatabase(sharedID ids.ID) (*versiondb.Database, database.Database) {
	lock := m.makeLock(sharedID)
	lock.Lock()

	vdb := versiondb.New(m.db)
	return vdb, prefixdb.New(sharedID[:], vdb)
}

// ReleaseDatabase unlocks the provided DB
func (m *Memory) ReleaseDatabase(sharedID ids.ID) {
	lock := m.releaseLock(sharedID)
	lock.Unlock()
}

func (m *Memory) makeLock(sharedID ids.ID) *sync.Mutex {
	m.lock.Lock()
	defer m.lock.Unlock()

	rc, exists := m.locks[sharedID]
	if !exists {
		rc = &rcLock{}
		m.locks[sharedID] = rc
	}
	rc.count++
	return &rc.lock
}

func (m *Memory) releaseLock(sharedID ids.ID) *sync.Mutex {
	m.lock.Lock()
	defer m.lock.Unlock()

	rc, exists := m.locks[sharedID]
	if !exists {
		panic("Attemping to free an unknown lock")
	}
	rc.count--
	if rc.count == 0 {
		delete(m.locks, sharedID)
	}
	return &rc.lock
}

// sharedID calculates the ID of the shared memory space
func (m *Memory) sharedID(id1, id2 ids.ID) ids.ID {
	if bytes.Compare(id1[:], id2[:]) == 1 {
		id1, id2 = id2, id1
	}

	combinedBytes, err := m.codec.Marshal(codecVersion, [2]ids.ID{id1, id2})
	m.log.AssertNoError(err)

	return hashing.ComputeHash256Array(combinedBytes)
}<|MERGE_RESOLUTION|>--- conflicted
+++ resolved
@@ -29,11 +29,7 @@
 type Memory struct {
 	lock  sync.Mutex
 	log   logging.Logger
-<<<<<<< HEAD
 	codec codec.Codec
-=======
-	codec codec.Manager
->>>>>>> 52d65162
 	locks map[ids.ID]*rcLock
 	db    database.Database
 }
@@ -47,11 +43,7 @@
 	}
 
 	m.log = log
-<<<<<<< HEAD
 	m.codec = codec.NewDefault()
-=======
-	m.codec = manager
->>>>>>> 52d65162
 	m.locks = make(map[ids.ID]*rcLock)
 	m.db = db
 	return nil
