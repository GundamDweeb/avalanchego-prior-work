// (c) 2019-2020, Ava Labs, Inc. All rights reserved.
// See the file LICENSE for licensing terms.

package network

import (
	"net"
	"testing"

	"github.com/stretchr/testify/assert"

	"github.com/ava-labs/avalanchego/ids"
	"github.com/ava-labs/avalanchego/utils"
)

var (
	TestBuilder Builder
)

func TestBuildGetVersion(t *testing.T) {
	msg, err := TestBuilder.GetVersion()
	assert.NoError(t, err)
	assert.NotNil(t, msg)
	assert.Equal(t, GetVersion, msg.Op())

	parsedMsg, err := TestBuilder.Parse(msg.Bytes())
	assert.NoError(t, err)
	assert.NotNil(t, parsedMsg)
	assert.Equal(t, GetVersion, parsedMsg.Op())
}

func TestBuildVersion(t *testing.T) {
	networkID := uint32(1)
	nodeID := uint32(3)
	myTime := uint64(2)
	ip := utils.IPDesc{
		IP:   net.IPv6loopback,
		Port: 12345,
	}
	myVersion := "xD"

	msg, err := TestBuilder.Version(
		networkID,
		nodeID,
		myTime,
		ip,
		myVersion,
	)
	assert.NoError(t, err)
	assert.NotNil(t, msg)
	assert.Equal(t, Version, msg.Op())
	assert.Equal(t, networkID, msg.Get(NetworkID))
	assert.Equal(t, nodeID, msg.Get(NodeID))
	assert.Equal(t, myTime, msg.Get(MyTime))
	assert.Equal(t, ip, msg.Get(IP))
	assert.Equal(t, myVersion, msg.Get(VersionStr))

	parsedMsg, err := TestBuilder.Parse(msg.Bytes())
	assert.NoError(t, err)
	assert.NotNil(t, parsedMsg)
	assert.Equal(t, Version, parsedMsg.Op())
	assert.Equal(t, networkID, parsedMsg.Get(NetworkID))
	assert.Equal(t, nodeID, parsedMsg.Get(NodeID))
	assert.Equal(t, myTime, parsedMsg.Get(MyTime))
	assert.Equal(t, ip, parsedMsg.Get(IP))
	assert.Equal(t, myVersion, parsedMsg.Get(VersionStr))
}

func TestBuildGetPeerList(t *testing.T) {
	msg, err := TestBuilder.GetPeerList()
	assert.NoError(t, err)
	assert.NotNil(t, msg)
	assert.Equal(t, GetPeerList, msg.Op())

	parsedMsg, err := TestBuilder.Parse(msg.Bytes())
	assert.NoError(t, err)
	assert.NotNil(t, parsedMsg)
	assert.Equal(t, GetPeerList, parsedMsg.Op())
}

func TestBuildPeerList(t *testing.T) {
	ips := []utils.IPDesc{
		{IP: net.IPv6loopback, Port: 12345},
		{IP: net.IPv6loopback, Port: 54321},
	}

	msg, err := TestBuilder.PeerList(ips)
	assert.NoError(t, err)
	assert.NotNil(t, msg)
	assert.Equal(t, PeerList, msg.Op())
	assert.Equal(t, ips, msg.Get(Peers))

	parsedMsg, err := TestBuilder.Parse(msg.Bytes())
	assert.NoError(t, err)
	assert.NotNil(t, parsedMsg)
	assert.Equal(t, PeerList, parsedMsg.Op())
	assert.Equal(t, ips, parsedMsg.Get(Peers))
}

func TestBuildGetAcceptedFrontier(t *testing.T) {
	chainID := ids.Empty.Prefix(0)
	requestID := uint32(5)
	deadline := uint64(15)

	msg, err := TestBuilder.GetAcceptedFrontier(chainID, requestID, deadline)
	assert.NoError(t, err)
	assert.NotNil(t, msg)
	assert.Equal(t, GetAcceptedFrontier, msg.Op())
	assert.Equal(t, chainID[:], msg.Get(ChainID))
	assert.Equal(t, requestID, msg.Get(RequestID))
	assert.Equal(t, deadline, msg.Get(Deadline))

	parsedMsg, err := TestBuilder.Parse(msg.Bytes())
	assert.NoError(t, err)
	assert.NotNil(t, parsedMsg)
	assert.Equal(t, GetAcceptedFrontier, parsedMsg.Op())
	assert.Equal(t, chainID[:], parsedMsg.Get(ChainID))
	assert.Equal(t, requestID, parsedMsg.Get(RequestID))
	assert.Equal(t, deadline, parsedMsg.Get(Deadline))
}

func TestBuildAcceptedFrontier(t *testing.T) {
	chainID := ids.Empty.Prefix(0)
	requestID := uint32(5)
	containerID := ids.Empty.Prefix(1)
<<<<<<< HEAD
	containerIDs := [][]byte{containerID.Bytes()}
=======
	containerIDs := [][]byte{containerID[:]}
>>>>>>> 52d65162

	msg, err := TestBuilder.AcceptedFrontier(chainID, requestID, []ids.ID{containerID})
	assert.NoError(t, err)
	assert.NotNil(t, msg)
	assert.Equal(t, AcceptedFrontier, msg.Op())
	assert.Equal(t, chainID[:], msg.Get(ChainID))
	assert.Equal(t, requestID, msg.Get(RequestID))
	assert.Equal(t, containerIDs, msg.Get(ContainerIDs))

	parsedMsg, err := TestBuilder.Parse(msg.Bytes())
	assert.NoError(t, err)
	assert.NotNil(t, parsedMsg)
	assert.Equal(t, AcceptedFrontier, parsedMsg.Op())
	assert.Equal(t, chainID[:], parsedMsg.Get(ChainID))
	assert.Equal(t, requestID, parsedMsg.Get(RequestID))
	assert.Equal(t, containerIDs, parsedMsg.Get(ContainerIDs))
}

func TestBuildGetAccepted(t *testing.T) {
	chainID := ids.Empty.Prefix(0)
	requestID := uint32(5)
	deadline := uint64(15)
	containerID := ids.Empty.Prefix(1)
<<<<<<< HEAD
	containerIDs := [][]byte{containerID.Bytes()}
=======
	containerIDs := [][]byte{containerID[:]}
>>>>>>> 52d65162

	msg, err := TestBuilder.GetAccepted(chainID, requestID, deadline, []ids.ID{containerID})
	assert.NoError(t, err)
	assert.NotNil(t, msg)
	assert.Equal(t, GetAccepted, msg.Op())
	assert.Equal(t, chainID[:], msg.Get(ChainID))
	assert.Equal(t, requestID, msg.Get(RequestID))
	assert.Equal(t, deadline, msg.Get(Deadline))
	assert.Equal(t, containerIDs, msg.Get(ContainerIDs))

	parsedMsg, err := TestBuilder.Parse(msg.Bytes())
	assert.NoError(t, err)
	assert.NotNil(t, parsedMsg)
	assert.Equal(t, GetAccepted, parsedMsg.Op())
	assert.Equal(t, chainID[:], parsedMsg.Get(ChainID))
	assert.Equal(t, requestID, parsedMsg.Get(RequestID))
	assert.Equal(t, deadline, parsedMsg.Get(Deadline))
	assert.Equal(t, containerIDs, parsedMsg.Get(ContainerIDs))
}

func TestBuildAccepted(t *testing.T) {
	chainID := ids.Empty.Prefix(0)
	requestID := uint32(5)
	containerID := ids.Empty.Prefix(1)
<<<<<<< HEAD
	containerIDs := [][]byte{containerID.Bytes()}
=======
	containerIDs := [][]byte{containerID[:]}
>>>>>>> 52d65162

	msg, err := TestBuilder.Accepted(chainID, requestID, []ids.ID{containerID})
	assert.NoError(t, err)
	assert.NotNil(t, msg)
	assert.Equal(t, Accepted, msg.Op())
	assert.Equal(t, chainID[:], msg.Get(ChainID))
	assert.Equal(t, requestID, msg.Get(RequestID))
	assert.Equal(t, containerIDs, msg.Get(ContainerIDs))

	parsedMsg, err := TestBuilder.Parse(msg.Bytes())
	assert.NoError(t, err)
	assert.NotNil(t, parsedMsg)
	assert.Equal(t, Accepted, parsedMsg.Op())
	assert.Equal(t, chainID[:], parsedMsg.Get(ChainID))
	assert.Equal(t, requestID, parsedMsg.Get(RequestID))
	assert.Equal(t, containerIDs, parsedMsg.Get(ContainerIDs))
}

func TestBuildGet(t *testing.T) {
	chainID := ids.Empty.Prefix(0)
	requestID := uint32(5)
	deadline := uint64(15)
	containerID := ids.Empty.Prefix(1)

	msg, err := TestBuilder.Get(chainID, requestID, deadline, containerID)
	assert.NoError(t, err)
	assert.NotNil(t, msg)
	assert.Equal(t, Get, msg.Op())
	assert.Equal(t, chainID[:], msg.Get(ChainID))
	assert.Equal(t, requestID, msg.Get(RequestID))
	assert.Equal(t, deadline, msg.Get(Deadline))
	assert.Equal(t, containerID[:], msg.Get(ContainerID))

	parsedMsg, err := TestBuilder.Parse(msg.Bytes())
	assert.NoError(t, err)
	assert.NotNil(t, parsedMsg)
	assert.Equal(t, Get, parsedMsg.Op())
	assert.Equal(t, chainID[:], parsedMsg.Get(ChainID))
	assert.Equal(t, requestID, parsedMsg.Get(RequestID))
	assert.Equal(t, deadline, parsedMsg.Get(Deadline))
	assert.Equal(t, containerID[:], parsedMsg.Get(ContainerID))
}

func TestBuildPut(t *testing.T) {
	chainID := ids.Empty.Prefix(0)
	requestID := uint32(5)
	containerID := ids.Empty.Prefix(1)
	container := []byte{2}

	msg, err := TestBuilder.Put(chainID, requestID, containerID, container)
	assert.NoError(t, err)
	assert.NotNil(t, msg)
	assert.Equal(t, Put, msg.Op())
	assert.Equal(t, chainID[:], msg.Get(ChainID))
	assert.Equal(t, requestID, msg.Get(RequestID))
	assert.Equal(t, containerID[:], msg.Get(ContainerID))
	assert.Equal(t, container, msg.Get(ContainerBytes))

	parsedMsg, err := TestBuilder.Parse(msg.Bytes())
	assert.NoError(t, err)
	assert.NotNil(t, parsedMsg)
	assert.Equal(t, Put, parsedMsg.Op())
	assert.Equal(t, chainID[:], parsedMsg.Get(ChainID))
	assert.Equal(t, requestID, parsedMsg.Get(RequestID))
	assert.Equal(t, containerID[:], parsedMsg.Get(ContainerID))
	assert.Equal(t, container, parsedMsg.Get(ContainerBytes))
}

func TestBuildPushQuery(t *testing.T) {
	chainID := ids.Empty.Prefix(0)
	requestID := uint32(5)
	deadline := uint64(15)
	containerID := ids.Empty.Prefix(1)
	container := []byte{2}

	msg, err := TestBuilder.PushQuery(chainID, requestID, deadline, containerID, container)
	assert.NoError(t, err)
	assert.NotNil(t, msg)
	assert.Equal(t, PushQuery, msg.Op())
	assert.Equal(t, chainID[:], msg.Get(ChainID))
	assert.Equal(t, requestID, msg.Get(RequestID))
	assert.Equal(t, deadline, msg.Get(Deadline))
	assert.Equal(t, containerID[:], msg.Get(ContainerID))
	assert.Equal(t, container, msg.Get(ContainerBytes))

	parsedMsg, err := TestBuilder.Parse(msg.Bytes())
	assert.NoError(t, err)
	assert.NotNil(t, parsedMsg)
	assert.Equal(t, PushQuery, parsedMsg.Op())
	assert.Equal(t, chainID[:], parsedMsg.Get(ChainID))
	assert.Equal(t, requestID, parsedMsg.Get(RequestID))
	assert.Equal(t, deadline, parsedMsg.Get(Deadline))
	assert.Equal(t, containerID[:], parsedMsg.Get(ContainerID))
	assert.Equal(t, container, parsedMsg.Get(ContainerBytes))
}

func TestBuildPullQuery(t *testing.T) {
	chainID := ids.Empty.Prefix(0)
	requestID := uint32(5)
	deadline := uint64(15)
	containerID := ids.Empty.Prefix(1)

	msg, err := TestBuilder.PullQuery(chainID, requestID, deadline, containerID)
	assert.NoError(t, err)
	assert.NotNil(t, msg)
	assert.Equal(t, PullQuery, msg.Op())
	assert.Equal(t, chainID[:], msg.Get(ChainID))
	assert.Equal(t, requestID, msg.Get(RequestID))
	assert.Equal(t, deadline, msg.Get(Deadline))
	assert.Equal(t, containerID[:], msg.Get(ContainerID))

	parsedMsg, err := TestBuilder.Parse(msg.Bytes())
	assert.NoError(t, err)
	assert.NotNil(t, parsedMsg)
	assert.Equal(t, PullQuery, parsedMsg.Op())
	assert.Equal(t, chainID[:], parsedMsg.Get(ChainID))
	assert.Equal(t, requestID, parsedMsg.Get(RequestID))
	assert.Equal(t, deadline, parsedMsg.Get(Deadline))
	assert.Equal(t, containerID[:], parsedMsg.Get(ContainerID))
}

func TestBuildChits(t *testing.T) {
	chainID := ids.Empty.Prefix(0)
	requestID := uint32(5)
	containerID := ids.Empty.Prefix(1)
<<<<<<< HEAD
	containerIDs := [][]byte{containerID.Bytes()}
=======
	containerIDs := [][]byte{containerID[:]}
>>>>>>> 52d65162

	msg, err := TestBuilder.Chits(chainID, requestID, []ids.ID{containerID})
	assert.NoError(t, err)
	assert.NotNil(t, msg)
	assert.Equal(t, Chits, msg.Op())
	assert.Equal(t, chainID[:], msg.Get(ChainID))
	assert.Equal(t, requestID, msg.Get(RequestID))
	assert.Equal(t, containerIDs, msg.Get(ContainerIDs))

	parsedMsg, err := TestBuilder.Parse(msg.Bytes())
	assert.NoError(t, err)
	assert.NotNil(t, parsedMsg)
	assert.Equal(t, Chits, parsedMsg.Op())
	assert.Equal(t, chainID[:], parsedMsg.Get(ChainID))
	assert.Equal(t, requestID, parsedMsg.Get(RequestID))
	assert.Equal(t, containerIDs, parsedMsg.Get(ContainerIDs))
}<|MERGE_RESOLUTION|>--- conflicted
+++ resolved
@@ -123,11 +123,7 @@
 	chainID := ids.Empty.Prefix(0)
 	requestID := uint32(5)
 	containerID := ids.Empty.Prefix(1)
-<<<<<<< HEAD
 	containerIDs := [][]byte{containerID.Bytes()}
-=======
-	containerIDs := [][]byte{containerID[:]}
->>>>>>> 52d65162
 
 	msg, err := TestBuilder.AcceptedFrontier(chainID, requestID, []ids.ID{containerID})
 	assert.NoError(t, err)
@@ -151,11 +147,7 @@
 	requestID := uint32(5)
 	deadline := uint64(15)
 	containerID := ids.Empty.Prefix(1)
-<<<<<<< HEAD
 	containerIDs := [][]byte{containerID.Bytes()}
-=======
-	containerIDs := [][]byte{containerID[:]}
->>>>>>> 52d65162
 
 	msg, err := TestBuilder.GetAccepted(chainID, requestID, deadline, []ids.ID{containerID})
 	assert.NoError(t, err)
@@ -180,11 +172,7 @@
 	chainID := ids.Empty.Prefix(0)
 	requestID := uint32(5)
 	containerID := ids.Empty.Prefix(1)
-<<<<<<< HEAD
 	containerIDs := [][]byte{containerID.Bytes()}
-=======
-	containerIDs := [][]byte{containerID[:]}
->>>>>>> 52d65162
 
 	msg, err := TestBuilder.Accepted(chainID, requestID, []ids.ID{containerID})
 	assert.NoError(t, err)
@@ -310,11 +298,7 @@
 	chainID := ids.Empty.Prefix(0)
 	requestID := uint32(5)
 	containerID := ids.Empty.Prefix(1)
-<<<<<<< HEAD
 	containerIDs := [][]byte{containerID.Bytes()}
-=======
-	containerIDs := [][]byte{containerID[:]}
->>>>>>> 52d65162
 
 	msg, err := TestBuilder.Chits(chainID, requestID, []ids.ID{containerID})
 	assert.NoError(t, err)
