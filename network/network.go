// (c) 2019-2020, Ava Labs, Inc. All rights reserved.
// See the file LICENSE for licensing terms.

package network

import (
	"errors"
	"fmt"
	"math/rand"
	"net"
	"sync"
	"sync/atomic"
	"time"

	"github.com/prometheus/client_golang/prometheus"

	"github.com/ava-labs/avalanchego/api/health"
	"github.com/ava-labs/avalanchego/ids"
	"github.com/ava-labs/avalanchego/snow"
	"github.com/ava-labs/avalanchego/snow/networking/router"
	"github.com/ava-labs/avalanchego/snow/networking/sender"
	"github.com/ava-labs/avalanchego/snow/triggers"
	"github.com/ava-labs/avalanchego/snow/validators"
	"github.com/ava-labs/avalanchego/utils"
	"github.com/ava-labs/avalanchego/utils/constants"
	"github.com/ava-labs/avalanchego/utils/formatting"
	"github.com/ava-labs/avalanchego/utils/logging"
	"github.com/ava-labs/avalanchego/utils/sampler"
	"github.com/ava-labs/avalanchego/utils/timer"
	"github.com/ava-labs/avalanchego/version"
)

// reasonable default values
const (
	defaultInitialReconnectDelay                     = time.Second
	defaultMaxReconnectDelay                         = time.Hour
	DefaultMaxMessageSize                     uint32 = 1 << 21
	defaultSendQueueSize                             = 1 << 10
	defaultMaxNetworkPendingSendBytes                = 1 << 29 // 512MB
	defaultNetworkPendingSendBytesToRateLimit        = defaultMaxNetworkPendingSendBytes / 4
	defaultMaxClockDifference                        = time.Minute
	defaultPeerListGossipSpacing                     = time.Minute
	defaultPeerListGossipSize                        = 100
	defaultPeerListStakerGossipFraction              = 2
	defaultGetVersionTimeout                         = 2 * time.Second
	defaultAllowPrivateIPs                           = true
	defaultGossipSize                                = 50
	defaultPingPongTimeout                           = time.Minute
	defaultPingFrequency                             = 3 * defaultPingPongTimeout / 4
	defaultReadBufferSize                            = 16 * 1024
	defaultReadHandshakeTimeout                      = 15 * time.Second
<<<<<<< HEAD
	defaultReadPeerVersionTimeout                    = 15 * time.Second
=======
	defaultConnMeterCacheSize                        = 10000
>>>>>>> 14257642
)

var (
	errNetworkClosed      = errors.New("network closed")
	errPeerIsMyself       = errors.New("peer is myself")
	errAlreadyPeered      = errors.New("peered already to node")
	errVersionExpected    = errors.New("expected version msg")
	errVersionNakExpected = errors.New("expected version nak msg")
)

func init() { rand.Seed(time.Now().UnixNano()) }

// Network defines the functionality of the networking library.
type Network interface {
	// All consensus messages can be sent through this interface. Thread safety
	// must be managed internally in the network.
	sender.ExternalSender

	// The network must be able to broadcast accepted decisions to random peers.
	// Thread safety must be managed internally in the network.
	triggers.Acceptor

	// The network should be able to report the last time the network interacted
	// with a peer
	health.Heartbeater

	// Should only be called once, will run until either a fatal error occurs,
	// or the network is closed. Returns a non-nil error.
	Dispatch() error

	// Attempt to connect to this IP. Thread safety must be managed internally
	// to the network. The network will never stop attempting to connect to this
	// IP.
	Track(ip utils.IPDesc)

	// Returns the description of the nodes this network is currently connected
	// to externally. Thread safety must be managed internally to the network.
	Peers() []PeerID

	// Close this network and all existing connections it has. Thread safety
	// must be managed internally to the network. Calling close multiple times
	// will return a nil error.
	Close() error
}

type network struct {
	// The metrics that this network tracks
	metrics

	log            logging.Logger
	id             ids.ShortID
	ip             utils.IPDesc
	networkID      uint32
	version        version.Version
	parser         version.Parser
	listener       net.Listener
	dialer         Dialer
	serverUpgrader Upgrader
	clientUpgrader Upgrader
	vdrs           validators.Set // set of current validators in the Avalanche network
	beacons        validators.Set // set of beacons in the Avalanche network
	router         router.Router  // router must be thread safe

	nodeID uint32

	clock         timer.Clock
	lastHeartbeat int64

	initialReconnectDelay              time.Duration
	maxReconnectDelay                  time.Duration
	maxMessageSize                     int64
	sendQueueSize                      int
	maxNetworkPendingSendBytes         int64
	networkPendingSendBytesToRateLimit int64
	maxClockDifference                 time.Duration
	peerListGossipSpacing              time.Duration
	peerListGossipSize                 int
	peerListStakerGossipFraction       int
	getVersionTimeout                  time.Duration
	allowPrivateIPs                    bool
	gossipSize                         int
	pingPongTimeout                    time.Duration
	pingFrequency                      time.Duration
	readBufferSize                     uint32
	readHandshakeTimeout               time.Duration
<<<<<<< HEAD
	// time for the version ack/nack to complete
	readPeerVersionTimeout time.Duration
=======
	connMeterMaxConns                  int
	connMeter                          ConnMeter
>>>>>>> 14257642

	executor timer.Executor

	b Builder

	// stateLock should never be held when grabbing a peer lock
	stateLock sync.RWMutex

	pendingBytes    int64
	closed          utils.AtomicBool
	disconnectedIPs map[string]struct{}
	connectedIPs    map[string]struct{}
	retryDelay      map[string]time.Duration
	// TODO: bound the size of [myIPs] to avoid DoS. LRU caching would be ideal
	myIPs map[string]struct{} // set of IPs that resulted in my ID.
	peers map[[20]byte]*peer
}

// NewDefaultNetwork returns a new Network implementation with the provided
// parameters and some reasonable default values.
func NewDefaultNetwork(
	registerer prometheus.Registerer,
	log logging.Logger,
	id ids.ShortID,
	ip utils.IPDesc,
	networkID uint32,
	version version.Version,
	parser version.Parser,
	listener net.Listener,
	dialer Dialer,
	serverUpgrader,
	clientUpgrader Upgrader,
	vdrs validators.Set,
	beacons validators.Set,
	router router.Router,
	connMeterResetDuration time.Duration,
	connMeterMaxConns int,
) Network {
	return NewNetwork(
		registerer,
		log,
		id,
		ip,
		networkID,
		version,
		parser,
		listener,
		dialer,
		serverUpgrader,
		clientUpgrader,
		vdrs,
		beacons,
		router,
		defaultInitialReconnectDelay,
		defaultMaxReconnectDelay,
		DefaultMaxMessageSize,
		defaultSendQueueSize,
		defaultMaxNetworkPendingSendBytes,
		defaultNetworkPendingSendBytesToRateLimit,
		defaultMaxClockDifference,
		defaultPeerListGossipSpacing,
		defaultPeerListGossipSize,
		defaultPeerListStakerGossipFraction,
		defaultGetVersionTimeout,
		defaultAllowPrivateIPs,
		defaultGossipSize,
		defaultPingPongTimeout,
		defaultPingFrequency,
		defaultReadBufferSize,
		defaultReadHandshakeTimeout,
<<<<<<< HEAD
		defaultReadPeerVersionTimeout,
=======
		connMeterResetDuration,
		defaultConnMeterCacheSize,
		connMeterMaxConns,
>>>>>>> 14257642
	)
}

// NewNetwork returns a new Network implementation with the provided parameters.
func NewNetwork(
	registerer prometheus.Registerer,
	log logging.Logger,
	id ids.ShortID,
	ip utils.IPDesc,
	networkID uint32,
	version version.Version,
	parser version.Parser,
	listener net.Listener,
	dialer Dialer,
	serverUpgrader,
	clientUpgrader Upgrader,
	vdrs validators.Set,
	beacons validators.Set,
	router router.Router,
	initialReconnectDelay,
	maxReconnectDelay time.Duration,
	maxMessageSize uint32,
	sendQueueSize int,
	maxNetworkPendingSendBytes int,
	networkPendingSendBytesToRateLimit int,
	maxClockDifference time.Duration,
	peerListGossipSpacing time.Duration,
	peerListGossipSize int,
	peerListStakerGossipFraction int,
	getVersionTimeout time.Duration,
	allowPrivateIPs bool,
	gossipSize int,
	pingPongTimeout time.Duration,
	pingFrequency time.Duration,
	readBufferSize uint32,
	readHandshakeTimeout time.Duration,
<<<<<<< HEAD
	readPeerVersionTimeout time.Duration,
=======
	connMeterResetDuration time.Duration,
	connMeterCacheSize int,
	connMeterMaxConns int,
>>>>>>> 14257642
) Network {
	// #nosec G404
	netw := &network{
		log:            log,
		id:             id,
		ip:             ip,
		networkID:      networkID,
		version:        version,
		parser:         parser,
		listener:       listener,
		dialer:         dialer,
		serverUpgrader: serverUpgrader,
		clientUpgrader: clientUpgrader,
		vdrs:           vdrs,
		beacons:        beacons,
		router:         router,
		// This field just makes sure we don't connect to ourselves when TLS is
		// disabled. So, cryptographically secure random number generation isn't
		// used here.
		nodeID:                             rand.Uint32(),
		initialReconnectDelay:              initialReconnectDelay,
		maxReconnectDelay:                  maxReconnectDelay,
		maxMessageSize:                     int64(maxMessageSize),
		sendQueueSize:                      sendQueueSize,
		maxNetworkPendingSendBytes:         int64(maxNetworkPendingSendBytes),
		networkPendingSendBytesToRateLimit: int64(networkPendingSendBytesToRateLimit),
		maxClockDifference:                 maxClockDifference,
		peerListGossipSpacing:              peerListGossipSpacing,
		peerListGossipSize:                 peerListGossipSize,
		peerListStakerGossipFraction:       peerListStakerGossipFraction,
		getVersionTimeout:                  getVersionTimeout,
		allowPrivateIPs:                    allowPrivateIPs,
		gossipSize:                         gossipSize,
		pingPongTimeout:                    pingPongTimeout,
		pingFrequency:                      pingFrequency,
		disconnectedIPs:                    make(map[string]struct{}),
		connectedIPs:                       make(map[string]struct{}),
		retryDelay:                         make(map[string]time.Duration),
		myIPs:                              map[string]struct{}{ip.String(): {}},
		peers:                              make(map[[20]byte]*peer),
		readBufferSize:                     readBufferSize,
		readHandshakeTimeout:               readHandshakeTimeout,
<<<<<<< HEAD
		readPeerVersionTimeout:             readPeerVersionTimeout,
=======
		connMeter:                          NewConnMeter(connMeterResetDuration, connMeterCacheSize),
		connMeterMaxConns:                  connMeterMaxConns,
>>>>>>> 14257642
	}
	if err := netw.initialize(registerer); err != nil {
		log.Warn("initializing network metrics failed with: %s", err)
	}
	netw.executor.Initialize()
	go netw.executor.Dispatch()
	netw.heartbeat()
	return netw
}

// GetAcceptedFrontier implements the Sender interface.
// assumes the stateLock is not held.
func (n *network) GetAcceptedFrontier(validatorIDs ids.ShortSet, chainID ids.ID, requestID uint32, deadline time.Time) {
	msg, err := n.b.GetAcceptedFrontier(chainID, requestID, uint64(deadline.Sub(n.clock.Time())))
	n.log.AssertNoError(err)

	for _, peerElement := range n.getPeers(validatorIDs) {
		peer := peerElement.peer
		vID := peerElement.id
		if peer == nil || !peer.connected.GetValue() || !peer.Send(msg) {
			n.log.Debug("failed to send GetAcceptedFrontier(%s, %s, %d)",
				vID,
				chainID,
				requestID)
			n.executor.Add(func() { n.router.GetAcceptedFrontierFailed(vID, chainID, requestID) })
			n.getAcceptedFrontier.numFailed.Inc()
		} else {
			n.getAcceptedFrontier.numSent.Inc()
		}
	}
}

// AcceptedFrontier implements the Sender interface.
// assumes the stateLock is not held.
func (n *network) AcceptedFrontier(validatorID ids.ShortID, chainID ids.ID, requestID uint32, containerIDs ids.Set) {
	msg, err := n.b.AcceptedFrontier(chainID, requestID, containerIDs)
	if err != nil {
		n.log.Error("failed to build AcceptedFrontier(%s, %d, %s): %s",
			chainID,
			requestID,
			containerIDs,
			err)
		return // Packing message failed
	}

	peer := n.getPeer(validatorID)
	if peer == nil || !peer.connected.GetValue() || !peer.Send(msg) {
		n.log.Debug("failed to send AcceptedFrontier(%s, %s, %d, %s)",
			validatorID,
			chainID,
			requestID,
			containerIDs)
		n.acceptedFrontier.numFailed.Inc()
	} else {
		n.acceptedFrontier.numSent.Inc()
	}
}

// GetAccepted implements the Sender interface.
// assumes the stateLock is not held.
func (n *network) GetAccepted(validatorIDs ids.ShortSet, chainID ids.ID, requestID uint32, deadline time.Time, containerIDs ids.Set) {
	msg, err := n.b.GetAccepted(chainID, requestID, uint64(deadline.Sub(n.clock.Time())), containerIDs)
	if err != nil {
		n.log.Error("failed to build GetAccepted(%s, %d, %s): %s",
			chainID,
			requestID,
			containerIDs,
			err)
		for _, validatorID := range validatorIDs.List() {
			vID := validatorID
			n.executor.Add(func() { n.router.GetAcceptedFailed(vID, chainID, requestID) })
		}
		return
	}

	for _, peerElement := range n.getPeers(validatorIDs) {
		peer := peerElement.peer
		vID := peerElement.id
		if peer == nil || !peer.connected.GetValue() || !peer.Send(msg) {
			n.log.Debug("failed to send GetAccepted(%s, %s, %d, %s)",
				vID,
				chainID,
				requestID,
				containerIDs)
			n.executor.Add(func() { n.router.GetAcceptedFailed(vID, chainID, requestID) })
			n.getAccepted.numFailed.Inc()
		} else {
			n.getAccepted.numSent.Inc()
		}
	}
}

// Accepted implements the Sender interface.
// assumes the stateLock is not held.
func (n *network) Accepted(validatorID ids.ShortID, chainID ids.ID, requestID uint32, containerIDs ids.Set) {
	msg, err := n.b.Accepted(chainID, requestID, containerIDs)
	if err != nil {
		n.log.Error("failed to build Accepted(%s, %d, %s): %s",
			chainID,
			requestID,
			containerIDs,
			err)
		return // Packing message failed
	}

	peer := n.getPeer(validatorID)
	if peer == nil || !peer.connected.GetValue() || !peer.Send(msg) {
		n.log.Debug("failed to send Accepted(%s, %s, %d, %s)",
			validatorID,
			chainID,
			requestID,
			containerIDs)
		n.accepted.numFailed.Inc()
	} else {
		n.accepted.numSent.Inc()
	}
}

// GetAncestors implements the Sender interface.
// assumes the stateLock is not held.
func (n *network) GetAncestors(validatorID ids.ShortID, chainID ids.ID, requestID uint32, deadline time.Time, containerID ids.ID) {
	msg, err := n.b.GetAncestors(chainID, requestID, uint64(deadline.Sub(n.clock.Time())), containerID)
	if err != nil {
		n.log.Error("failed to build GetAncestors message: %s", err)
		return
	}

	peer := n.getPeer(validatorID)
	if peer == nil || !peer.connected.GetValue() || !peer.Send(msg) {
		n.log.Debug("failed to send GetAncestors(%s, %s, %d, %s)",
			validatorID,
			chainID,
			requestID,
			containerID)
		n.executor.Add(func() { n.router.GetAncestorsFailed(validatorID, chainID, requestID) })
		n.getAncestors.numFailed.Inc()
	} else {
		n.getAncestors.numSent.Inc()
	}
}

// MultiPut implements the Sender interface.
// assumes the stateLock is not held.
func (n *network) MultiPut(validatorID ids.ShortID, chainID ids.ID, requestID uint32, containers [][]byte) {
	msg, err := n.b.MultiPut(chainID, requestID, containers)
	if err != nil {
		n.log.Error("failed to build MultiPut message because of container of size %d", len(containers))
		return
	}

	peer := n.getPeer(validatorID)
	if peer == nil || !peer.connected.GetValue() || !peer.Send(msg) {
		n.log.Debug("failed to send MultiPut(%s, %s, %d, %d)",
			validatorID,
			chainID,
			requestID,
			len(containers))
		n.multiPut.numFailed.Inc()
	} else {
		n.multiPut.numSent.Inc()
	}
}

// Get implements the Sender interface.
// assumes the stateLock is not held.
func (n *network) Get(validatorID ids.ShortID, chainID ids.ID, requestID uint32, deadline time.Time, containerID ids.ID) {
	msg, err := n.b.Get(chainID, requestID, uint64(deadline.Sub(n.clock.Time())), containerID)
	n.log.AssertNoError(err)

	peer := n.getPeer(validatorID)
	if peer == nil || !peer.connected.GetValue() || !peer.Send(msg) {
		n.log.Debug("failed to send Get(%s, %s, %d, %s)",
			validatorID,
			chainID,
			requestID,
			containerID)
		n.executor.Add(func() { n.router.GetFailed(validatorID, chainID, requestID) })
		n.get.numFailed.Inc()
	} else {
		n.get.numSent.Inc()
	}
}

// Put implements the Sender interface.
// assumes the stateLock is not held.
func (n *network) Put(validatorID ids.ShortID, chainID ids.ID, requestID uint32, containerID ids.ID, container []byte) {
	msg, err := n.b.Put(chainID, requestID, containerID, container)
	if err != nil {
		n.log.Error("failed to build Put(%s, %d, %s): %s. len(container) : %d",
			chainID,
			requestID,
			containerID,
			err,
			len(container))
		return
	}

	peer := n.getPeer(validatorID)
	if peer == nil || !peer.connected.GetValue() || !peer.Send(msg) {
		n.log.Debug("failed to send Put(%s, %s, %d, %s)",
			validatorID,
			chainID,
			requestID,
			containerID)
		n.log.Verbo("container: %s", formatting.DumpBytes{Bytes: container})
		n.put.numFailed.Inc()
	} else {
		n.put.numSent.Inc()
	}
}

// PushQuery implements the Sender interface.
// assumes the stateLock is not held.
func (n *network) PushQuery(validatorIDs ids.ShortSet, chainID ids.ID, requestID uint32, deadline time.Time, containerID ids.ID, container []byte) {
	msg, err := n.b.PushQuery(chainID, requestID, uint64(deadline.Sub(n.clock.Time())), containerID, container)

	if err != nil {
		n.log.Error("failed to build PushQuery(%s, %d, %s): %s. len(container): %d",
			chainID,
			requestID,
			containerID,
			err,
			len(container))
		n.log.Verbo("container: %s", formatting.DumpBytes{Bytes: container})
		for _, validatorID := range validatorIDs.List() {
			vID := validatorID
			n.executor.Add(func() { n.router.QueryFailed(vID, chainID, requestID) })
		}
		return // Packing message failed
	}

	for _, peerElement := range n.getPeers(validatorIDs) {
		peer := peerElement.peer
		vID := peerElement.id
		if peer == nil || !peer.connected.GetValue() || !peer.Send(msg) {
			n.log.Debug("failed to send PushQuery(%s, %s, %d, %s)",
				vID,
				chainID,
				requestID,
				containerID)
			n.log.Verbo("container: %s", formatting.DumpBytes{Bytes: container})
			n.executor.Add(func() { n.router.QueryFailed(vID, chainID, requestID) })
			n.pushQuery.numFailed.Inc()
		} else {
			n.pushQuery.numSent.Inc()
		}
	}
}

// PullQuery implements the Sender interface.
// assumes the stateLock is not held.
func (n *network) PullQuery(validatorIDs ids.ShortSet, chainID ids.ID, requestID uint32, deadline time.Time, containerID ids.ID) {
	msg, err := n.b.PullQuery(chainID, requestID, uint64(deadline.Sub(n.clock.Time())), containerID)
	n.log.AssertNoError(err)

	for _, peerElement := range n.getPeers(validatorIDs) {
		peer := peerElement.peer
		vID := peerElement.id
		if peer == nil || !peer.connected.GetValue() || !peer.Send(msg) {
			n.log.Debug("failed to send PullQuery(%s, %s, %d, %s)",
				vID,
				chainID,
				requestID,
				containerID)
			n.executor.Add(func() { n.router.QueryFailed(vID, chainID, requestID) })
			n.pullQuery.numFailed.Inc()
		} else {
			n.pullQuery.numSent.Inc()
		}
	}
}

// Chits implements the Sender interface.
// assumes the stateLock is not held.
func (n *network) Chits(validatorID ids.ShortID, chainID ids.ID, requestID uint32, votes ids.Set) {
	msg, err := n.b.Chits(chainID, requestID, votes)
	if err != nil {
		n.log.Error("failed to build Chits(%s, %d, %s): %s",
			chainID,
			requestID,
			votes,
			err)
		return
	}

	peer := n.getPeer(validatorID)
	if peer == nil || !peer.connected.GetValue() || !peer.Send(msg) {
		n.log.Debug("failed to send Chits(%s, %s, %d, %s)",
			validatorID,
			chainID,
			requestID,
			votes)
		n.chits.numFailed.Inc()
	} else {
		n.chits.numSent.Inc()
	}
}

// Gossip attempts to gossip the container to the network
// assumes the stateLock is not held.
func (n *network) Gossip(chainID, containerID ids.ID, container []byte) {
	if err := n.gossipContainer(chainID, containerID, container); err != nil {
		n.log.Debug("failed to Gossip(%s, %s): %s", chainID, containerID, err)
		n.log.Verbo("container:\n%s", formatting.DumpBytes{Bytes: container})
	}
}

// Accept is called after every consensus decision
// assumes the stateLock is not held.
func (n *network) Accept(ctx *snow.Context, containerID ids.ID, container []byte) error {
	if !ctx.IsBootstrapped() {
		// don't gossip during bootstrapping
		return nil
	}
	return n.gossipContainer(ctx.ChainID, containerID, container)
}

// heartbeat registers a new heartbeat to signal liveness
func (n *network) heartbeat() { atomic.StoreInt64(&n.lastHeartbeat, n.clock.Time().Unix()) }

// GetHeartbeat returns the most recent heartbeat time
func (n *network) GetHeartbeat() int64 { return atomic.LoadInt64(&n.lastHeartbeat) }

// Dispatch starts accepting connections from other nodes attempting to connect
// to this node.
// assumes the stateLock is not held.
func (n *network) Dispatch() error {
	go n.gossip()
	for {
		conn, err := n.listener.Accept()
		if err != nil {
			if netErr, ok := err.(net.Error); ok && netErr.Temporary() {
				// Sleep for a small amount of time to try to wait for the
				// temporary error to go away.
				time.Sleep(time.Millisecond)
				continue
			}

			n.log.Debug("error during server accept: %s", err)
			return err
		}
		if conn, ok := conn.(*net.TCPConn); ok {
			if err := conn.SetLinger(0); err != nil {
				n.log.Warn("failed to set no linger due to: %s", err)
			}
			if err := conn.SetNoDelay(true); err != nil {
				n.log.Warn("failed to set socket nodelay due to: %s", err)
			}
		}

		addr := conn.RemoteAddr().String()
		ticks, err := n.connMeter.Register(addr)
		// looking for > n.connMeterMaxConns indicating the second tick
		if err == nil && ticks > n.connMeterMaxConns {
			n.log.Debug("connection from: %s temporarily dropped", addr)
			_ = conn.Close()
			continue
		}

		go func() {
			err := n.upgrade(
				&peer{
					net:          n,
					conn:         conn,
					tickerCloser: make(chan struct{}),
				},
				n.serverUpgrader,
			)
			if err != nil {
				n.log.Verbo("failed to upgrade connection: %s", err)
			}
		}()
	}
}

// IPs implements the Network interface
// assumes the stateLock is not held.
func (n *network) Peers() []PeerID {
	n.stateLock.RLock()
	defer n.stateLock.RUnlock()

	peers := make([]PeerID, 0, len(n.peers))
	for _, peer := range n.peers {
		if peer.connected.GetValue() {
			peers = append(peers, PeerID{
				IP:           peer.conn.RemoteAddr().String(),
				PublicIP:     peer.getIP().String(),
				ID:           peer.id.PrefixedString(constants.NodeIDPrefix),
				Version:      peer.versionStr.GetValue().(string),
				LastSent:     time.Unix(atomic.LoadInt64(&peer.lastSent), 0),
				LastReceived: time.Unix(atomic.LoadInt64(&peer.lastReceived), 0),
			})
		}
	}
	return peers
}

// Close implements the Network interface
// assumes the stateLock is not held.
func (n *network) Close() error {
	err := n.listener.Close()
	if err != nil {
		n.log.Debug("closing network listener failed with: %s", err)
	}

	if n.closed.GetValue() {
		return nil
	}

	n.stateLock.Lock()
	if n.closed.GetValue() {
		n.stateLock.Unlock()
		return nil
	}
	n.closed.SetValue(true)

	peersToClose := make([]*peer, 0, len(n.peers))
	for _, peer := range n.peers {
		peersToClose = append(peersToClose, peer)
	}
	n.peers = make(map[[20]byte]*peer)
	n.stateLock.Unlock()

	for _, peer := range peersToClose {
		peer.Close() // Grabs the stateLock
	}
	return err
}

// Track implements the Network interface
// assumes the stateLock is not held.
func (n *network) Track(ip utils.IPDesc) {
	n.stateLock.Lock()
	defer n.stateLock.Unlock()

	n.track(ip)
}

// assumes the stateLock is not held.
func (n *network) gossipContainer(chainID, containerID ids.ID, container []byte) error {
	msg, err := n.b.Put(chainID, constants.GossipMsgRequestID, containerID, container)
	if err != nil {
		return fmt.Errorf("attempted to pack too large of a Put message.\nContainer length: %d", len(container))
	}

	allPeers := n.getAllPeers()

	numToGossip := n.gossipSize
	if numToGossip > len(allPeers) {
		numToGossip = len(allPeers)
	}

	s := sampler.NewUniform()
	if err := s.Initialize(uint64(len(allPeers))); err != nil {
		return err
	}
	indices, err := s.Sample(numToGossip)
	if err != nil {
		return err
	}
	for _, index := range indices {
		if allPeers[int(index)].Send(msg) {
			n.put.numSent.Inc()
		} else {
			n.put.numFailed.Inc()
		}
	}
	return nil
}

// assumes the stateLock is held.
func (n *network) track(ip utils.IPDesc) {
	if n.closed.GetValue() {
		return
	}

	str := ip.String()
	if _, ok := n.disconnectedIPs[str]; ok {
		return
	}
	if _, ok := n.connectedIPs[str]; ok {
		return
	}
	if _, ok := n.myIPs[str]; ok {
		return
	}
	n.disconnectedIPs[str] = struct{}{}

	go n.connectTo(ip)
}

// assumes the stateLock is not held. Only returns after the network is closed.
func (n *network) gossip() {
	t := time.NewTicker(n.peerListGossipSpacing)
	defer t.Stop()

	for range t.C {
		if n.closed.GetValue() {
			return
		}

		allPeers := n.getAllPeers()
		if len(allPeers) == 0 {
			continue
		}

		ips := make([]utils.IPDesc, 0, len(allPeers))
		for _, peer := range allPeers {
			ip := peer.getIP()
			if peer.connected.GetValue() &&
				!ip.IsZero() &&
				n.vdrs.Contains(peer.id) {
				ips = append(ips, ip)
			}
		}

		if len(ips) == 0 {
			n.log.Debug("skipping validator gossiping as no public validators are connected")
			continue
		}
		msg, err := n.b.PeerList(ips)
		if err != nil {
			n.log.Error("failed to build peer list to gossip: %s. len(ips): %d",
				err,
				len(ips))
			continue
		}

		stakers := make([]*peer, 0, len(allPeers))
		nonStakers := make([]*peer, 0, len(allPeers))
		for _, peer := range allPeers {
			if n.vdrs.Contains(peer.id) {
				stakers = append(stakers, peer)
			} else {
				nonStakers = append(nonStakers, peer)
			}
		}

		numStakersToSend := (n.peerListGossipSize + n.peerListStakerGossipFraction - 1) / n.peerListStakerGossipFraction
		if len(stakers) < numStakersToSend {
			numStakersToSend = len(stakers)
		}
		numNonStakersToSend := n.peerListGossipSize - numStakersToSend
		if len(nonStakers) < numNonStakersToSend {
			numNonStakersToSend = len(nonStakers)
		}

		s := sampler.NewUniform()
		if err := s.Initialize(uint64(len(stakers))); err != nil {
			n.log.Error("failed to select stakers to sample: %s. len(stakers): %d",
				err,
				len(stakers))
			continue
		}
		stakerIndices, err := s.Sample(numStakersToSend)
		if err != nil {
			n.log.Error("failed to select stakers to sample: %s. len(stakers): %d",
				err,
				len(stakers))
			continue
		}
		for _, index := range stakerIndices {
			stakers[int(index)].Send(msg)
		}

		if err := s.Initialize(uint64(len(nonStakers))); err != nil {
			n.log.Error("failed to select non-stakers to sample: %s. len(nonStakers): %d",
				err,
				len(nonStakers))
			continue
		}
		nonStakerIndices, err := s.Sample(numNonStakersToSend)
		if err != nil {
			n.log.Error("failed to select non-stakers to sample: %s. len(nonStakers): %d",
				err,
				len(nonStakers))
			continue
		}
		for _, index := range nonStakerIndices {
			nonStakers[int(index)].Send(msg)
		}
	}
}

// assumes the stateLock is not held. Only returns if the ip is connected to or
// the network is closed
func (n *network) connectTo(ip utils.IPDesc) {
	str := ip.String()
	n.stateLock.RLock()
	delay := n.retryDelay[str]
	n.stateLock.RUnlock()

	for {
		time.Sleep(delay)

		if delay == 0 {
			delay = n.initialReconnectDelay
		}

		// Randomization is only performed here to distribute reconnection
		// attempts to a node that previously shut down. This doesn't require
		// cryptographically secure random number generation.
		delay = time.Duration(float64(delay) * (1 + rand.Float64())) // #nosec G404
		if delay > n.maxReconnectDelay {
			// set the timeout to [.75, 1) * maxReconnectDelay
			delay = time.Duration(float64(n.maxReconnectDelay) * (3 + rand.Float64()) / 4) // #nosec G404
		}

		n.stateLock.Lock()
		_, isDisconnected := n.disconnectedIPs[str]
		_, isConnected := n.connectedIPs[str]
		_, isMyself := n.myIPs[str]
		closed := n.closed

		if !isDisconnected || isConnected || isMyself || closed.GetValue() {
			// If the IP was discovered by the peer connecting to us, we don't
			// need to attempt to connect anymore

			// If the IP was discovered to be our IP address, we don't need to
			// attempt to connect anymore

			// If the network was closed, we should stop attempting to connect
			// to the peer

			n.stateLock.Unlock()
			return
		}
		n.retryDelay[str] = delay
		n.stateLock.Unlock()

		err := n.attemptConnect(ip)
		if err == nil {
			return
		}
		if err == errAlreadyPeered || err == errVersionExpected || err == errPeerIsMyself {
			n.log.Debug("error attempting to connect to %s: %s", ip, err)
			return
		}
		n.log.Verbo("error attempting to connect to %s: %s. Reattempting in %s",
			ip, err, delay)
	}
}

// assumes the stateLock is not held. Returns nil if a connection was able to be
// established, or the network is closed.
func (n *network) attemptConnect(ip utils.IPDesc) error {
	n.log.Verbo("attempting to connect to %s", ip)

	conn, err := n.dialer.Dial(ip)
	if err != nil {
		return err
	}
	if conn, ok := conn.(*net.TCPConn); ok {
		if err := conn.SetLinger(0); err != nil {
			n.log.Warn("failed to set no linger due to: %s", err)
		}
		if err := conn.SetNoDelay(true); err != nil {
			n.log.Warn("failed to set socket nodelay due to: %s", err)
		}
	}
	return n.upgrade(&peer{
		net:          n,
		ip:           ip,
		conn:         conn,
		tickerCloser: make(chan struct{}),
	}, n.clientUpgrader)
}

// assumes the stateLock is not held. Returns an error if the peer's connection
// wasn't able to be upgraded.
func (n *network) upgrade(p *peer, upgrader Upgrader) error {
	if err := p.conn.SetReadDeadline(time.Now().Add(n.readHandshakeTimeout)); err != nil {
		_ = p.conn.Close()
		n.log.Verbo("failed to set the read deadline with %s", err)
		return err
	}

	id, conn, err := upgrader.Upgrade(p.conn)
	if err != nil {
		_ = p.conn.Close()
		n.log.Verbo("failed to upgrade connection with %s", err)
		return err
	}

	if err := conn.SetReadDeadline(time.Time{}); err != nil {
		_ = p.conn.Close()
		n.log.Verbo("failed to clear the read deadline with %s", err)
		return err
	}

	p.sender = make(chan []byte, n.sendQueueSize)
	p.id = id
	p.conn = conn

	if err := n.tryAddPeer(p); err != nil {
		_ = p.conn.Close()
		n.log.Debug("dropping peer connection %s due to: %s", id, err)
		return err
	}
	return nil
}

// assumes the stateLock is not held. Returns an error if the peer couldn't be
// added.
func (n *network) tryAddPeer(p *peer) error {
	n.stateLock.Lock()
<<<<<<< HEAD
	if n.closed {
		n.stateLock.Unlock()
=======
	defer n.stateLock.Unlock()

	ip := p.getIP()

	key := p.id.Key()

	if n.closed.GetValue() {
>>>>>>> 14257642
		// the network is closing, so make sure that no further reconnect
		// attempts are made.
		return errNetworkClosed
	}
	n.stateLock.Unlock()

	// start peer, and check if it works.
	err := p.Start()
	if err != nil {
		n.stateLock.Lock()
		defer n.stateLock.Unlock()
		if !p.ip.IsZero() {
			str := p.ip.String()
			delete(n.disconnectedIPs, str)
			delete(n.retryDelay, str)
		}

		// special processing
		if err == errPeerIsMyself {
			if !p.ip.IsZero() {
				// if n.ip is less useful than p.ip set it to this IP
				if n.ip.IsZero() {
					n.log.Info("setting my ip to %s because I was able to connect to myself through this channel",
						p.ip)
					n.ip = p.ip
				}
				str := p.ip.String()
				delete(n.disconnectedIPs, str)
				delete(n.retryDelay, str)
				n.myIPs[str] = struct{}{}
			}
			return errPeerIsMyself
		}

		if _, ok := n.peers[key]; ok {
			// we are peering..  this will stop the connection loop
			return errAlreadyPeered
		}
		return err
	}

	n.stateLock.Lock()
	defer n.stateLock.Unlock()

	// if this connection is myself, then I should delete the connection and
	// mark the IP as one of mine.
	if p.id.Equals(n.id) {
		if !ip.IsZero() {
			// if n.ip is less useful than p.ip set it to this IP
			if n.ip.IsZero() {
				n.log.Info("setting my ip to %s because I was able to connect to myself through this channel",
					ip)
				n.ip = ip
			}
			str := ip.String()
			delete(n.disconnectedIPs, str)
			delete(n.retryDelay, str)
			n.myIPs[str] = struct{}{}
		}
		return errPeerIsMyself
	}

	// If I am already connected to this peer, then I should close this new
	// connection.
	if _, ok := n.peers[key]; ok {
		if !ip.IsZero() {
			str := ip.String()
			delete(n.disconnectedIPs, str)
			delete(n.retryDelay, str)
		}
		return fmt.Errorf("duplicated connection from %s at %s", p.id.PrefixedString(constants.NodeIDPrefix), ip)
	}

	n.peers[key] = p
	n.numPeers.Set(float64(len(n.peers)))
	return nil
}

// assumes the stateLock is not held. Returns the ips of connections that have
// valid IPs that are marked as validators.
func (n *network) validatorIPs() []utils.IPDesc {
<<<<<<< HEAD
	n.stateLock.Lock()
	defer n.stateLock.Unlock()

	return n.validatorIPsNoLock()
}

// assumes no state lock is held
func (n *network) validatorIPsNoLock() []utils.IPDesc {
=======
	n.stateLock.RLock()
	defer n.stateLock.RUnlock()
>>>>>>> 14257642
	ips := make([]utils.IPDesc, 0, len(n.peers))
	for _, peer := range n.peers {
		ip := peer.getIP()
		if peer.connected.GetValue() &&
			!ip.IsZero() &&
			n.vdrs.Contains(peer.id) {
			ips = append(ips, ip)
		}
	}
	return ips
}

// should only be called after the peer is marked as connected. Should not be
// called after disconnected is called with this peer.
// assumes the stateLock is not held.
func (n *network) connected(p *peer) {
	p.net.stateLock.Lock()
	defer p.net.stateLock.Unlock()

	ip := p.getIP()
	n.log.Debug("connected to %s at %s", p.id, ip)

	if !ip.IsZero() {
		str := ip.String()

		delete(n.disconnectedIPs, str)
		delete(n.retryDelay, str)
		n.connectedIPs[str] = struct{}{}
	}

	n.router.Connected(p.id)
}

// should only be called after the peer is marked as connected.
// assumes the stateLock is not held.
func (n *network) disconnected(p *peer) {
	p.net.stateLock.Lock()
	defer p.net.stateLock.Unlock()

	ip := p.getIP()

	n.log.Debug("disconnected from %s at %s", p.id, ip)

	key := p.id.Key()
	delete(n.peers, key)
	n.numPeers.Set(float64(len(n.peers)))

	if !ip.IsZero() {
		str := ip.String()

		delete(n.disconnectedIPs, str)
		delete(n.connectedIPs, str)

		n.track(ip)
	}

	if p.connected.GetValue() {
		n.router.Disconnected(p.id)
	}
}

<<<<<<< HEAD
// assumes stateLock is held
// iterate the peers and find if we are already peered to this node.
func (n *network) isPeered(id ids.ShortID) bool {
	_, exists := n.peers[id.Key()]
	return exists
=======
// holds onto the peer object as a result of helper functions
type PeerElement struct {
	// the peer, if it wasn't a peer when we cloned the list this value will be
	// nil
	peer *peer
	// this is the validator id for the peer, we pass back to the caller for
	// logging purposes
	id ids.ShortID
}

// Safe copy the peers dressed as a PeerElement
// assumes the stateLock is not held.
func (n *network) getPeers(validatorIDs ids.ShortSet) []*PeerElement {
	n.stateLock.RLock()
	defer n.stateLock.RUnlock()

	if n.closed.GetValue() {
		return nil
	}

	vIDS := validatorIDs.List()
	peers := make([]*PeerElement, 0, len(vIDS))
	for _, validatorID := range vIDS {
		peers = append(peers, &PeerElement{
			peer: n.peers[validatorID.Key()],
			id:   validatorID,
		})
	}
	return peers
}

// Safe copy the peers
// assumes the stateLock is not held.
func (n *network) getAllPeers() []*peer {
	n.stateLock.RLock()
	defer n.stateLock.RUnlock()

	if n.closed.GetValue() {
		return nil
	}

	peers := make([]*peer, 0, len(n.peers))
	for _, peer := range n.peers {
		peers = append(peers, peer)
	}
	return peers
}

// Safe find a single peer
// assumes the stateLock is not held.
func (n *network) getPeer(validatorID ids.ShortID) *peer {
	n.stateLock.RLock()
	defer n.stateLock.RUnlock()

	if n.closed.GetValue() {
		return nil
	}
	return n.peers[validatorID.Key()]
>>>>>>> 14257642
}<|MERGE_RESOLUTION|>--- conflicted
+++ resolved
@@ -49,11 +49,8 @@
 	defaultPingFrequency                             = 3 * defaultPingPongTimeout / 4
 	defaultReadBufferSize                            = 16 * 1024
 	defaultReadHandshakeTimeout                      = 15 * time.Second
-<<<<<<< HEAD
 	defaultReadPeerVersionTimeout                    = 15 * time.Second
-=======
 	defaultConnMeterCacheSize                        = 10000
->>>>>>> 14257642
 )
 
 var (
@@ -139,13 +136,10 @@
 	pingFrequency                      time.Duration
 	readBufferSize                     uint32
 	readHandshakeTimeout               time.Duration
-<<<<<<< HEAD
 	// time for the version ack/nack to complete
 	readPeerVersionTimeout time.Duration
-=======
-	connMeterMaxConns                  int
-	connMeter                          ConnMeter
->>>>>>> 14257642
+	connMeterMaxConns      int
+	connMeter              ConnMeter
 
 	executor timer.Executor
 
@@ -216,13 +210,10 @@
 		defaultPingFrequency,
 		defaultReadBufferSize,
 		defaultReadHandshakeTimeout,
-<<<<<<< HEAD
 		defaultReadPeerVersionTimeout,
-=======
 		connMeterResetDuration,
 		defaultConnMeterCacheSize,
 		connMeterMaxConns,
->>>>>>> 14257642
 	)
 }
 
@@ -259,13 +250,10 @@
 	pingFrequency time.Duration,
 	readBufferSize uint32,
 	readHandshakeTimeout time.Duration,
-<<<<<<< HEAD
 	readPeerVersionTimeout time.Duration,
-=======
 	connMeterResetDuration time.Duration,
 	connMeterCacheSize int,
 	connMeterMaxConns int,
->>>>>>> 14257642
 ) Network {
 	// #nosec G404
 	netw := &network{
@@ -308,12 +296,9 @@
 		peers:                              make(map[[20]byte]*peer),
 		readBufferSize:                     readBufferSize,
 		readHandshakeTimeout:               readHandshakeTimeout,
-<<<<<<< HEAD
 		readPeerVersionTimeout:             readPeerVersionTimeout,
-=======
 		connMeter:                          NewConnMeter(connMeterResetDuration, connMeterCacheSize),
 		connMeterMaxConns:                  connMeterMaxConns,
->>>>>>> 14257642
 	}
 	if err := netw.initialize(registerer); err != nil {
 		log.Warn("initializing network metrics failed with: %s", err)
@@ -1019,24 +1004,15 @@
 // assumes the stateLock is not held. Returns an error if the peer couldn't be
 // added.
 func (n *network) tryAddPeer(p *peer) error {
-	n.stateLock.Lock()
-<<<<<<< HEAD
-	if n.closed {
-		n.stateLock.Unlock()
-=======
-	defer n.stateLock.Unlock()
-
 	ip := p.getIP()
 
 	key := p.id.Key()
 
 	if n.closed.GetValue() {
->>>>>>> 14257642
 		// the network is closing, so make sure that no further reconnect
 		// attempts are made.
 		return errNetworkClosed
 	}
-	n.stateLock.Unlock()
 
 	// start peer, and check if it works.
 	err := p.Start()
@@ -1113,7 +1089,6 @@
 // assumes the stateLock is not held. Returns the ips of connections that have
 // valid IPs that are marked as validators.
 func (n *network) validatorIPs() []utils.IPDesc {
-<<<<<<< HEAD
 	n.stateLock.Lock()
 	defer n.stateLock.Unlock()
 
@@ -1122,10 +1097,6 @@
 
 // assumes no state lock is held
 func (n *network) validatorIPsNoLock() []utils.IPDesc {
-=======
-	n.stateLock.RLock()
-	defer n.stateLock.RUnlock()
->>>>>>> 14257642
 	ips := make([]utils.IPDesc, 0, len(n.peers))
 	for _, peer := range n.peers {
 		ip := peer.getIP()
@@ -1187,13 +1158,13 @@
 	}
 }
 
-<<<<<<< HEAD
 // assumes stateLock is held
 // iterate the peers and find if we are already peered to this node.
 func (n *network) isPeered(id ids.ShortID) bool {
 	_, exists := n.peers[id.Key()]
 	return exists
-=======
+}
+
 // holds onto the peer object as a result of helper functions
 type PeerElement struct {
 	// the peer, if it wasn't a peer when we cloned the list this value will be
@@ -1252,5 +1223,4 @@
 		return nil
 	}
 	return n.peers[validatorID.Key()]
->>>>>>> 14257642
 }