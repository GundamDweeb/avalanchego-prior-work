// (c) 2019-2020, Ava Labs, Inc. All rights reserved.
// See the file LICENSE for licensing terms.

package network

import (
	"errors"
	"fmt"
	"math/rand"
	"net"
	"sync"
	"sync/atomic"
	"time"

	"github.com/prometheus/client_golang/prometheus"

	"github.com/ava-labs/avalanchego/api/health"
	"github.com/ava-labs/avalanchego/ids"
	"github.com/ava-labs/avalanchego/snow"
	"github.com/ava-labs/avalanchego/snow/networking/router"
	"github.com/ava-labs/avalanchego/snow/networking/sender"
	"github.com/ava-labs/avalanchego/snow/triggers"
	"github.com/ava-labs/avalanchego/snow/validators"
	"github.com/ava-labs/avalanchego/utils"
	"github.com/ava-labs/avalanchego/utils/constants"
	"github.com/ava-labs/avalanchego/utils/formatting"
	"github.com/ava-labs/avalanchego/utils/logging"
	"github.com/ava-labs/avalanchego/utils/sampler"
	"github.com/ava-labs/avalanchego/utils/timer"
	"github.com/ava-labs/avalanchego/version"
)

// reasonable default values
const (
	defaultInitialReconnectDelay                     = time.Second
	defaultMaxReconnectDelay                         = time.Hour
	DefaultMaxMessageSize                     uint32 = 1 << 21
	defaultSendQueueSize                             = 1 << 10
	defaultMaxNetworkPendingSendBytes                = 1 << 29 // 512MB
	defaultNetworkPendingSendBytesToRateLimit        = defaultMaxNetworkPendingSendBytes / 4
	defaultMaxClockDifference                        = time.Minute
	defaultPeerListGossipSpacing                     = time.Minute
	defaultPeerListGossipSize                        = 100
	defaultPeerListStakerGossipFraction              = 2
	defaultGetVersionTimeout                         = 2 * time.Second
	defaultAllowPrivateIPs                           = true
	defaultGossipSize                                = 50
	defaultPingPongTimeout                           = time.Minute
	defaultPingFrequency                             = 3 * defaultPingPongTimeout / 4
	defaultReadBufferSize                            = 16 * 1024
	defaultReadHandshakeTimeout                      = 15 * time.Second
	defaultConnMeterCacheSize                        = 10000
)

var (
	errNetworkClosed = errors.New("network closed")
	errPeerIsMyself  = errors.New("peer is myself")

	minimumUnmaskedVersion = version.NewDefaultVersion(constants.PlatformName, 1, 1, 0)
)

func init() { rand.Seed(time.Now().UnixNano()) }

// Network defines the functionality of the networking library.
type Network interface {
	// All consensus messages can be sent through this interface. Thread safety
	// must be managed internally in the network.
	sender.ExternalSender

	// The network must be able to broadcast accepted decisions to random peers.
	// Thread safety must be managed internally in the network.
	triggers.Acceptor

	// The network should be able to report the last time the network interacted
	// with a peer
	health.Heartbeater

	// Should only be called once, will run until either a fatal error occurs,
	// or the network is closed. Returns a non-nil error.
	Dispatch() error

	// Attempt to connect to this IP. Thread safety must be managed internally
	// to the network. The network will never stop attempting to connect to this
	// IP.
	Track(ip utils.IPDesc)

	// Returns the description of the nodes this network is currently connected
	// to externally. Thread safety must be managed internally to the network.
	Peers() []PeerID

	// Close this network and all existing connections it has. Thread safety
	// must be managed internally to the network. Calling close multiple times
	// will return a nil error.
	Close() error

	// Return the IP of the node
	IP() utils.IPDesc
}

type network struct {
	// The metrics that this network tracks
	metrics

	log                                logging.Logger
	id                                 ids.ShortID
	ip                                 utils.DynamicIPDesc
	networkID                          uint32
	version                            version.Version
	parser                             version.Parser
	listener                           net.Listener
	dialer                             Dialer
	serverUpgrader                     Upgrader
	clientUpgrader                     Upgrader
	vdrs                               validators.Set // set of current validators in the Avalanche network
	beacons                            validators.Set // set of beacons in the Avalanche network
	router                             router.Router  // router must be thread safe
	nodeID                             uint32
	clock                              timer.Clock
	lastHeartbeat                      int64
	initialReconnectDelay              time.Duration
	maxReconnectDelay                  time.Duration
	maxMessageSize                     int64
	sendQueueSize                      int
	maxNetworkPendingSendBytes         int64
	networkPendingSendBytesToRateLimit int64
	maxClockDifference                 time.Duration
	peerListGossipSpacing              time.Duration
	peerListGossipSize                 int
	peerListStakerGossipFraction       int
	getVersionTimeout                  time.Duration
	allowPrivateIPs                    bool
	gossipSize                         int
	pingPongTimeout                    time.Duration
	pingFrequency                      time.Duration
	readBufferSize                     uint32
	readHandshakeTimeout               time.Duration
	connMeterMaxConns                  int
	connMeter                          ConnMeter
	executor                           timer.Executor
	b                                  Builder
	apricotPhase0Time                  time.Time

	// stateLock should never be held when grabbing a peer lock
	stateLock       sync.RWMutex
	pendingBytes    int64
	closed          utils.AtomicBool
	disconnectedIPs map[string]struct{}
	connectedIPs    map[string]struct{}
	retryDelay      map[string]time.Duration
	// TODO: bound the size of [myIPs] to avoid DoS. LRU caching would be ideal
	myIPs map[string]struct{} // set of IPs that resulted in my ID.
	peers map[[20]byte]*peer

<<<<<<< HEAD
	// Node ID --> Next session ID to use with this peer
	// Invariant: We should only drop a connection to a peer
	// in favor of connections whose session ID is 0 or >=
	// the current session ID. The next session ID is incremented
	// each time we connect to a given peer.
	nextSessionID map[[20]byte]uint32
=======
	// ensures the close of the network only happens once.
	closeOnce sync.Once

	// True if the node should restart if it detects it's disconnected from all peers
	restartOnDisconnected bool

	// Signals the connection checker to close when Network is shutdown.
	// See restartOnDisconnect()
	connectedCheckerCloser chan struct{}

	// Used to monitor whether the node is connected to peers. If the node has
	// been connected to at least one peer in the last [disconnectedRestartTimeout]
	// then connectedMeter.Ticks() is non-zero.
	connectedMeter timer.TimedMeter

	// How often we check that we're connected to at least one peer.
	// Used to update [connectedMeter].
	// If 0, node will not restart even if it has no peers.
	disconnectedCheckFreq time.Duration

	// restarter can shutdown and restart the node.
	// If nil, node will not restart even if it has no peers.
	restarter utils.Restarter

	hasMasked        bool
	maskedValidators ids.ShortSet
>>>>>>> 52d65162
}

// NewDefaultNetwork returns a new Network implementation with the provided
// parameters and some reasonable default values.
func NewDefaultNetwork(
	registerer prometheus.Registerer,
	log logging.Logger,
	id ids.ShortID,
	ip utils.DynamicIPDesc,
	networkID uint32,
	version version.Version,
	parser version.Parser,
	listener net.Listener,
	dialer Dialer,
	serverUpgrader,
	clientUpgrader Upgrader,
	vdrs validators.Set,
	beacons validators.Set,
	router router.Router,
	connMeterResetDuration time.Duration,
	connMeterMaxConns int,
	restarter utils.Restarter,
	restartOnDisconnected bool,
	disconnectedCheckFreq time.Duration,
	disconnectedRestartTimeout time.Duration,
	apricotPhase0Time time.Time,
) Network {
	return NewNetwork(
		registerer,
		log,
		id,
		ip,
		networkID,
		version,
		parser,
		listener,
		dialer,
		serverUpgrader,
		clientUpgrader,
		vdrs,
		beacons,
		router,
		defaultInitialReconnectDelay,
		defaultMaxReconnectDelay,
		DefaultMaxMessageSize,
		defaultSendQueueSize,
		defaultMaxNetworkPendingSendBytes,
		defaultNetworkPendingSendBytesToRateLimit,
		defaultMaxClockDifference,
		defaultPeerListGossipSpacing,
		defaultPeerListGossipSize,
		defaultPeerListStakerGossipFraction,
		defaultGetVersionTimeout,
		defaultAllowPrivateIPs,
		defaultGossipSize,
		defaultPingPongTimeout,
		defaultPingFrequency,
		defaultReadBufferSize,
		defaultReadHandshakeTimeout,
		connMeterResetDuration,
		defaultConnMeterCacheSize,
		connMeterMaxConns,
		restarter,
		restartOnDisconnected,
		disconnectedCheckFreq,
		disconnectedRestartTimeout,
		apricotPhase0Time,
	)
}

// NewNetwork returns a new Network implementation with the provided parameters.
func NewNetwork(
	registerer prometheus.Registerer,
	log logging.Logger,
	id ids.ShortID,
	ip utils.DynamicIPDesc,
	networkID uint32,
	version version.Version,
	parser version.Parser,
	listener net.Listener,
	dialer Dialer,
	serverUpgrader,
	clientUpgrader Upgrader,
	vdrs validators.Set,
	beacons validators.Set,
	router router.Router,
	initialReconnectDelay,
	maxReconnectDelay time.Duration,
	maxMessageSize uint32,
	sendQueueSize int,
	maxNetworkPendingSendBytes int,
	networkPendingSendBytesToRateLimit int,
	maxClockDifference time.Duration,
	peerListGossipSpacing time.Duration,
	peerListGossipSize int,
	peerListStakerGossipFraction int,
	getVersionTimeout time.Duration,
	allowPrivateIPs bool,
	gossipSize int,
	pingPongTimeout time.Duration,
	pingFrequency time.Duration,
	readBufferSize uint32,
	readHandshakeTimeout time.Duration,
	connMeterResetDuration time.Duration,
	connMeterCacheSize int,
	connMeterMaxConns int,
	restarter utils.Restarter,
	restartOnDisconnected bool,
	disconnectedCheckFreq time.Duration,
	disconnectedRestartTimeout time.Duration,
	apricotPhase0Time time.Time,
) Network {
	// #nosec G404
	netw := &network{
		log:            log,
		id:             id,
		ip:             ip,
		networkID:      networkID,
		version:        version,
		parser:         parser,
		listener:       listener,
		dialer:         dialer,
		serverUpgrader: serverUpgrader,
		clientUpgrader: clientUpgrader,
		vdrs:           vdrs,
		beacons:        beacons,
		router:         router,
		// This field just makes sure we don't connect to ourselves when TLS is
		// disabled. So, cryptographically secure random number generation isn't
		// used here.
		nodeID:                             rand.Uint32(),
		initialReconnectDelay:              initialReconnectDelay,
		maxReconnectDelay:                  maxReconnectDelay,
		maxMessageSize:                     int64(maxMessageSize),
		sendQueueSize:                      sendQueueSize,
		maxNetworkPendingSendBytes:         int64(maxNetworkPendingSendBytes),
		networkPendingSendBytesToRateLimit: int64(networkPendingSendBytesToRateLimit),
		maxClockDifference:                 maxClockDifference,
		peerListGossipSpacing:              peerListGossipSpacing,
		peerListGossipSize:                 peerListGossipSize,
		peerListStakerGossipFraction:       peerListStakerGossipFraction,
		getVersionTimeout:                  getVersionTimeout,
		allowPrivateIPs:                    allowPrivateIPs,
		gossipSize:                         gossipSize,
		pingPongTimeout:                    pingPongTimeout,
		pingFrequency:                      pingFrequency,
		disconnectedIPs:                    make(map[string]struct{}),
		connectedIPs:                       make(map[string]struct{}),
		retryDelay:                         make(map[string]time.Duration),
		myIPs:                              map[string]struct{}{ip.IP().String(): {}},
		peers:                              make(map[[20]byte]*peer),
		nextSessionID:                      make(map[[20]byte]uint32),
		readBufferSize:                     readBufferSize,
		readHandshakeTimeout:               readHandshakeTimeout,
		connMeter:                          NewConnMeter(connMeterResetDuration, connMeterCacheSize),
		connMeterMaxConns:                  connMeterMaxConns,
		restartOnDisconnected:              restartOnDisconnected,
		connectedCheckerCloser:             make(chan struct{}),
		disconnectedCheckFreq:              disconnectedCheckFreq,
		connectedMeter:                     timer.TimedMeter{Duration: disconnectedRestartTimeout},
		restarter:                          restarter,
		apricotPhase0Time:                  apricotPhase0Time,
	}

	if err := netw.initialize(registerer); err != nil {
		log.Warn("initializing network metrics failed with: %s", err)
	}
	netw.executor.Initialize()
	go netw.executor.Dispatch()
	netw.heartbeat()
	if restartOnDisconnected && disconnectedCheckFreq != 0 && disconnectedRestartTimeout != 0 {
		log.Info("node will restart if not connected to any peers")
		// pre-queue one tick to avoid immediate shutdown.
		netw.connectedMeter.Tick()
		go netw.restartOnDisconnect()
	}
	return netw
}

// GetAcceptedFrontier implements the Sender interface.
// assumes the stateLock is not held.
func (n *network) GetAcceptedFrontier(validatorIDs ids.ShortSet, chainID ids.ID, requestID uint32, deadline time.Time) {
	msg, err := n.b.GetAcceptedFrontier(chainID, requestID, uint64(deadline.Sub(n.clock.Time())))
	n.log.AssertNoError(err)

	for _, peerElement := range n.getPeers(validatorIDs) {
		peer := peerElement.peer
		vID := peerElement.id
		if peer == nil || !peer.connected.GetValue() || !peer.Send(msg) {
			n.log.Debug("failed to send GetAcceptedFrontier(%s, %s, %d)",
				vID,
				chainID,
				requestID)
			n.executor.Add(func() { n.router.GetAcceptedFrontierFailed(vID, chainID, requestID) })
			n.getAcceptedFrontier.numFailed.Inc()
		} else {
			n.getAcceptedFrontier.numSent.Inc()
		}
	}
}

// AcceptedFrontier implements the Sender interface.
// assumes the stateLock is not held.
func (n *network) AcceptedFrontier(validatorID ids.ShortID, chainID ids.ID, requestID uint32, containerIDs []ids.ID) {
	msg, err := n.b.AcceptedFrontier(chainID, requestID, containerIDs)
	if err != nil {
		n.log.Error("failed to build AcceptedFrontier(%s, %d, %s): %s",
			chainID,
			requestID,
			containerIDs,
			err)
		return // Packing message failed
	}

	peer := n.getPeer(validatorID)
	if peer == nil || !peer.connected.GetValue() || !peer.Send(msg) {
		n.log.Debug("failed to send AcceptedFrontier(%s, %s, %d, %s)",
			validatorID,
			chainID,
			requestID,
			containerIDs)
		n.acceptedFrontier.numFailed.Inc()
	} else {
		n.acceptedFrontier.numSent.Inc()
	}
}

// GetAccepted implements the Sender interface.
// assumes the stateLock is not held.
func (n *network) GetAccepted(validatorIDs ids.ShortSet, chainID ids.ID, requestID uint32, deadline time.Time, containerIDs []ids.ID) {
	msg, err := n.b.GetAccepted(chainID, requestID, uint64(deadline.Sub(n.clock.Time())), containerIDs)
	if err != nil {
		n.log.Error("failed to build GetAccepted(%s, %d, %s): %s",
			chainID,
			requestID,
			containerIDs,
			err)
		for validatorIDKey := range validatorIDs {
			validatorID := ids.NewShortID(validatorIDKey)
			n.executor.Add(func() {
				n.router.GetAcceptedFailed(validatorID, chainID, requestID)
			})
		}
		return
	}

	for _, peerElement := range n.getPeers(validatorIDs) {
		peer := peerElement.peer
		vID := peerElement.id
		if peer == nil || !peer.connected.GetValue() || !peer.Send(msg) {
			n.log.Debug("failed to send GetAccepted(%s, %s, %d, %s)",
				vID,
				chainID,
				requestID,
				containerIDs)
			n.executor.Add(func() { n.router.GetAcceptedFailed(vID, chainID, requestID) })
			n.getAccepted.numFailed.Inc()
		} else {
			n.getAccepted.numSent.Inc()
		}
	}
}

// Accepted implements the Sender interface.
// assumes the stateLock is not held.
func (n *network) Accepted(validatorID ids.ShortID, chainID ids.ID, requestID uint32, containerIDs []ids.ID) {
	msg, err := n.b.Accepted(chainID, requestID, containerIDs)
	if err != nil {
		n.log.Error("failed to build Accepted(%s, %d, %s): %s",
			chainID,
			requestID,
			containerIDs,
			err)
		return // Packing message failed
	}

	peer := n.getPeer(validatorID)
	if peer == nil || !peer.connected.GetValue() || !peer.Send(msg) {
		n.log.Debug("failed to send Accepted(%s, %s, %d, %s)",
			validatorID,
			chainID,
			requestID,
			containerIDs)
		n.accepted.numFailed.Inc()
	} else {
		n.accepted.numSent.Inc()
	}
}

// GetAncestors implements the Sender interface.
// assumes the stateLock is not held.
func (n *network) GetAncestors(validatorID ids.ShortID, chainID ids.ID, requestID uint32, deadline time.Time, containerID ids.ID) {
	msg, err := n.b.GetAncestors(chainID, requestID, uint64(deadline.Sub(n.clock.Time())), containerID)
	if err != nil {
		n.log.Error("failed to build GetAncestors message: %s", err)
		return
	}

	peer := n.getPeer(validatorID)
	if peer == nil || !peer.connected.GetValue() || !peer.Send(msg) {
		n.log.Debug("failed to send GetAncestors(%s, %s, %d, %s)",
			validatorID,
			chainID,
			requestID,
			containerID)
		n.executor.Add(func() { n.router.GetAncestorsFailed(validatorID, chainID, requestID) })
		n.getAncestors.numFailed.Inc()
	} else {
		n.getAncestors.numSent.Inc()
	}
}

// MultiPut implements the Sender interface.
// assumes the stateLock is not held.
func (n *network) MultiPut(validatorID ids.ShortID, chainID ids.ID, requestID uint32, containers [][]byte) {
	msg, err := n.b.MultiPut(chainID, requestID, containers)
	if err != nil {
		n.log.Error("failed to build MultiPut message because of container of size %d", len(containers))
		return
	}

	peer := n.getPeer(validatorID)
	if peer == nil || !peer.connected.GetValue() || !peer.Send(msg) {
		n.log.Debug("failed to send MultiPut(%s, %s, %d, %d)",
			validatorID,
			chainID,
			requestID,
			len(containers))
		n.multiPut.numFailed.Inc()
	} else {
		n.multiPut.numSent.Inc()
	}
}

// Get implements the Sender interface.
// assumes the stateLock is not held.
func (n *network) Get(validatorID ids.ShortID, chainID ids.ID, requestID uint32, deadline time.Time, containerID ids.ID) {
	msg, err := n.b.Get(chainID, requestID, uint64(deadline.Sub(n.clock.Time())), containerID)
	n.log.AssertNoError(err)

	peer := n.getPeer(validatorID)
	if peer == nil || !peer.connected.GetValue() || !peer.Send(msg) {
		n.log.Debug("failed to send Get(%s, %s, %d, %s)",
			validatorID,
			chainID,
			requestID,
			containerID)
		n.executor.Add(func() { n.router.GetFailed(validatorID, chainID, requestID) })
		n.get.numFailed.Inc()
	} else {
		n.get.numSent.Inc()
	}
}

// Put implements the Sender interface.
// assumes the stateLock is not held.
func (n *network) Put(validatorID ids.ShortID, chainID ids.ID, requestID uint32, containerID ids.ID, container []byte) {
	msg, err := n.b.Put(chainID, requestID, containerID, container)
	if err != nil {
		n.log.Error("failed to build Put(%s, %d, %s): %s. len(container) : %d",
			chainID,
			requestID,
			containerID,
			err,
			len(container))
		return
	}

	peer := n.getPeer(validatorID)
	if peer == nil || !peer.connected.GetValue() || !peer.Send(msg) {
		n.log.Debug("failed to send Put(%s, %s, %d, %s)",
			validatorID,
			chainID,
			requestID,
			containerID)
		n.log.Verbo("container: %s", formatting.DumpBytes{Bytes: container})
		n.put.numFailed.Inc()
	} else {
		n.put.numSent.Inc()
	}
}

// PushQuery implements the Sender interface.
// assumes the stateLock is not held.
func (n *network) PushQuery(validatorIDs ids.ShortSet, chainID ids.ID, requestID uint32, deadline time.Time, containerID ids.ID, container []byte) {
	msg, err := n.b.PushQuery(chainID, requestID, uint64(deadline.Sub(n.clock.Time())), containerID, container)

	if err != nil {
		n.log.Error("failed to build PushQuery(%s, %d, %s): %s. len(container): %d",
			chainID,
			requestID,
			containerID,
			err,
			len(container))
		n.log.Verbo("container: %s", formatting.DumpBytes{Bytes: container})
		for validatorIDKey := range validatorIDs {
			vID := ids.NewShortID(validatorIDKey)
			n.executor.Add(func() { n.router.QueryFailed(vID, chainID, requestID) })
		}
		return // Packing message failed
	}

	for _, peerElement := range n.getPeers(validatorIDs) {
		peer := peerElement.peer
		vID := peerElement.id
		if peer == nil || !peer.connected.GetValue() || !peer.Send(msg) {
			n.log.Debug("failed to send PushQuery(%s, %s, %d, %s)",
				vID,
				chainID,
				requestID,
				containerID)
			n.log.Verbo("container: %s", formatting.DumpBytes{Bytes: container})
			n.executor.Add(func() { n.router.QueryFailed(vID, chainID, requestID) })
			n.pushQuery.numFailed.Inc()
		} else {
			n.pushQuery.numSent.Inc()
		}
	}
}

// PullQuery implements the Sender interface.
// assumes the stateLock is not held.
func (n *network) PullQuery(validatorIDs ids.ShortSet, chainID ids.ID, requestID uint32, deadline time.Time, containerID ids.ID) {
	msg, err := n.b.PullQuery(chainID, requestID, uint64(deadline.Sub(n.clock.Time())), containerID)
	n.log.AssertNoError(err)

	for _, peerElement := range n.getPeers(validatorIDs) {
		peer := peerElement.peer
		vID := peerElement.id
		if peer == nil || !peer.connected.GetValue() || !peer.Send(msg) {
			n.log.Debug("failed to send PullQuery(%s, %s, %d, %s)",
				vID,
				chainID,
				requestID,
				containerID)
			n.executor.Add(func() { n.router.QueryFailed(vID, chainID, requestID) })
			n.pullQuery.numFailed.Inc()
		} else {
			n.pullQuery.numSent.Inc()
		}
	}
}

// Chits implements the Sender interface.
// assumes the stateLock is not held.
func (n *network) Chits(validatorID ids.ShortID, chainID ids.ID, requestID uint32, votes []ids.ID) {
	msg, err := n.b.Chits(chainID, requestID, votes)
	if err != nil {
		n.log.Error("failed to build Chits(%s, %d, %s): %s",
			chainID,
			requestID,
			votes,
			err)
		return
	}

	peer := n.getPeer(validatorID)
	if peer == nil || !peer.connected.GetValue() || !peer.Send(msg) {
		n.log.Debug("failed to send Chits(%s, %s, %d, %s)",
			validatorID,
			chainID,
			requestID,
			votes)
		n.chits.numFailed.Inc()
	} else {
		n.chits.numSent.Inc()
	}
}

// Gossip attempts to gossip the container to the network
// assumes the stateLock is not held.
func (n *network) Gossip(chainID, containerID ids.ID, container []byte) {
	if err := n.gossipContainer(chainID, containerID, container); err != nil {
		n.log.Debug("failed to Gossip(%s, %s): %s", chainID, containerID, err)
		n.log.Verbo("container:\n%s", formatting.DumpBytes{Bytes: container})
	}
}

// Accept is called after every consensus decision
// assumes the stateLock is not held.
func (n *network) Accept(ctx *snow.Context, containerID ids.ID, container []byte) error {
	if !ctx.IsBootstrapped() {
		// don't gossip during bootstrapping
		return nil
	}
	return n.gossipContainer(ctx.ChainID, containerID, container)
}

// heartbeat registers a new heartbeat to signal liveness
func (n *network) heartbeat() { atomic.StoreInt64(&n.lastHeartbeat, n.clock.Time().Unix()) }

// GetHeartbeat returns the most recent heartbeat time
func (n *network) GetHeartbeat() int64 { return atomic.LoadInt64(&n.lastHeartbeat) }

// Dispatch starts accepting connections from other nodes attempting to connect
// to this node.
// assumes the stateLock is not held.
func (n *network) Dispatch() error {
	go n.gossip() // Periodically gossip peers
	go func() {
		duration := time.Until(n.apricotPhase0Time)
		time.Sleep(duration)

		n.stateLock.Lock()
		defer n.stateLock.Unlock()

		n.hasMasked = true
		for _, vdrID := range n.maskedValidators.List() {
			if err := n.vdrs.MaskValidator(vdrID); err != nil {
				n.log.Error("failed to mask validator %s due to %s", vdrID, err)
			}
		}
		n.maskedValidators.Clear()
		n.log.Verbo("The new staking set is:\n%s", n.vdrs)
	}()
	for { // Continuously accept new connections
		conn, err := n.listener.Accept() // Returns error when n.Close() is called
		if err != nil {
			if netErr, ok := err.(net.Error); ok && netErr.Temporary() {
				// Sleep for a small amount of time to try to wait for the
				// temporary error to go away.
				time.Sleep(time.Millisecond)
				continue
			}

			// When [n].Close() is called, [n.listener].Close() is called.
			// This causes [n.listener].Accept() to return an error.
			// If that happened, don't log/return an error here.
			if n.closed.GetValue() {
				return errNetworkClosed
			}
			n.log.Debug("error during server accept: %s", err)
			return err
		}
		if conn, ok := conn.(*net.TCPConn); ok {
			if err := conn.SetLinger(0); err != nil {
				n.log.Warn("failed to set no linger due to: %s", err)
			}
			if err := conn.SetNoDelay(true); err != nil {
				n.log.Warn("failed to set socket nodelay due to: %s", err)
			}
		}

		addr := conn.RemoteAddr().String()
		ticks, err := n.connMeter.Register(addr)
		// looking for > n.connMeterMaxConns indicating the second tick
		if err == nil && ticks > n.connMeterMaxConns {
			n.log.Debug("connection from %s temporarily dropped", addr)
			_ = conn.Close()
			continue
		}

		go func() {
			err := n.upgrade(
				&peer{
					net:          n,
					conn:         conn,
					tickerCloser: make(chan struct{}),
				},
				n.serverUpgrader,
			)
			if err != nil {
				n.log.Verbo("failed to upgrade connection: %s", err)
			}
		}()
	}
}

// IPs implements the Network interface
// assumes the stateLock is not held.
func (n *network) Peers() []PeerID {
	n.stateLock.RLock()
	defer n.stateLock.RUnlock()

	peers := make([]PeerID, 0, len(n.peers))
	for _, peer := range n.peers {
		if peer.connected.GetValue() {
			peers = append(peers, PeerID{
				IP:           peer.conn.RemoteAddr().String(),
				PublicIP:     peer.getIP().String(),
				ID:           peer.id.PrefixedString(constants.NodeIDPrefix),
				Version:      peer.versionStr.GetValue().(string),
				LastSent:     time.Unix(atomic.LoadInt64(&peer.lastSent), 0),
				LastReceived: time.Unix(atomic.LoadInt64(&peer.lastReceived), 0),
			})
		}
	}
	return peers
}

// Close implements the Network interface
// assumes the stateLock is not held.
func (n *network) Close() error {
	n.closeOnce.Do(n.close)
	return nil
}

func (n *network) close() {
	n.log.Info("shutting down network")
	// Stop checking whether we're connected to peers.
	close(n.connectedCheckerCloser)

	if err := n.listener.Close(); err != nil {
		n.log.Debug("closing network listener failed with: %s", err)
	}

	if n.closed.GetValue() {
		return
	}

	n.stateLock.Lock()
	if n.closed.GetValue() {
		n.stateLock.Unlock()
		return
	}
	n.closed.SetValue(true)

	peersToClose := make([]*peer, len(n.peers))
	i := 0
	for _, peer := range n.peers {
		peersToClose[i] = peer
		i++
	}
	n.peers = make(map[[20]byte]*peer)
	n.stateLock.Unlock()

	for _, peer := range peersToClose {
		peer.Close() // Grabs the stateLock
	}
}

// Track implements the Network interface
// assumes the stateLock is not held.
func (n *network) Track(ip utils.IPDesc) {
	n.stateLock.Lock()
	defer n.stateLock.Unlock()

	n.track(ip)
}

func (n *network) IP() utils.IPDesc {
	return n.ip.IP()
}

// assumes the stateLock is not held.
func (n *network) gossipContainer(chainID, containerID ids.ID, container []byte) error {
	msg, err := n.b.Put(chainID, constants.GossipMsgRequestID, containerID, container)
	if err != nil {
		return fmt.Errorf("attempted to pack too large of a Put message.\nContainer length: %d", len(container))
	}

	allPeers := n.getAllPeers()

	numToGossip := n.gossipSize
	if numToGossip > len(allPeers) {
		numToGossip = len(allPeers)
	}

	s := sampler.NewUniform()
	if err := s.Initialize(uint64(len(allPeers))); err != nil {
		return err
	}
	indices, err := s.Sample(numToGossip)
	if err != nil {
		return err
	}
	for _, index := range indices {
		if allPeers[int(index)].Send(msg) {
			n.put.numSent.Inc()
		} else {
			n.put.numFailed.Inc()
		}
	}
	return nil
}

// assumes the stateLock is held.
func (n *network) track(ip utils.IPDesc) {
	if n.closed.GetValue() {
		return
	}

	str := ip.String()
	if _, ok := n.disconnectedIPs[str]; ok {
		return
	}
	if _, ok := n.connectedIPs[str]; ok {
		return
	}
	if _, ok := n.myIPs[str]; ok {
		return
	}
	n.disconnectedIPs[str] = struct{}{}

	go n.connectTo(ip)
}

// assumes the stateLock is not held. Only returns after the network is closed.
func (n *network) gossip() {
	t := time.NewTicker(n.peerListGossipSpacing)
	defer t.Stop()

	for range t.C {
		if n.closed.GetValue() {
			return
		}

		allPeers := n.getAllPeers()
		if len(allPeers) == 0 {
			continue
		}

		ips := make([]utils.IPDesc, 0, len(allPeers))
		for _, peer := range allPeers {
			ip := peer.getIP()
			if peer.connected.GetValue() &&
				!ip.IsZero() &&
				n.vdrs.Contains(peer.id) {
				peerVersion := peer.versionStruct.GetValue().(version.Version)
				if !peerVersion.Before(minimumUnmaskedVersion) || time.Since(n.apricotPhase0Time) < 0 {
					ips = append(ips, ip)
				}
			}
		}

		if len(ips) == 0 {
			n.log.Debug("skipping validator gossiping as no public validators are connected")
			continue
		}
		msg, err := n.b.PeerList(ips)
		if err != nil {
			n.log.Error("failed to build peer list to gossip: %s. len(ips): %d",
				err,
				len(ips))
			continue
		}

		stakers := make([]*peer, 0, len(allPeers))
		nonStakers := make([]*peer, 0, len(allPeers))
		for _, peer := range allPeers {
			if n.vdrs.Contains(peer.id) {
				stakers = append(stakers, peer)
			} else {
				nonStakers = append(nonStakers, peer)
			}
		}

		numStakersToSend := (n.peerListGossipSize + n.peerListStakerGossipFraction - 1) / n.peerListStakerGossipFraction
		if len(stakers) < numStakersToSend {
			numStakersToSend = len(stakers)
		}
		numNonStakersToSend := n.peerListGossipSize - numStakersToSend
		if len(nonStakers) < numNonStakersToSend {
			numNonStakersToSend = len(nonStakers)
		}

		s := sampler.NewUniform()
		if err := s.Initialize(uint64(len(stakers))); err != nil {
			n.log.Error("failed to select stakers to sample: %s. len(stakers): %d",
				err,
				len(stakers))
			continue
		}
		stakerIndices, err := s.Sample(numStakersToSend)
		if err != nil {
			n.log.Error("failed to select stakers to sample: %s. len(stakers): %d",
				err,
				len(stakers))
			continue
		}
		for _, index := range stakerIndices {
			stakers[int(index)].Send(msg)
		}

		if err := s.Initialize(uint64(len(nonStakers))); err != nil {
			n.log.Error("failed to select non-stakers to sample: %s. len(nonStakers): %d",
				err,
				len(nonStakers))
			continue
		}
		nonStakerIndices, err := s.Sample(numNonStakersToSend)
		if err != nil {
			n.log.Error("failed to select non-stakers to sample: %s. len(nonStakers): %d",
				err,
				len(nonStakers))
			continue
		}
		for _, index := range nonStakerIndices {
			nonStakers[int(index)].Send(msg)
		}
	}
}

// assumes the stateLock is not held. Only returns if the ip is connected to or
// the network is closed
func (n *network) connectTo(ip utils.IPDesc) {
	str := ip.String()
	n.stateLock.RLock()
	delay := n.retryDelay[str]
	n.stateLock.RUnlock()

	for {
		time.Sleep(delay)

		if delay == 0 {
			delay = n.initialReconnectDelay
		}

		// Randomization is only performed here to distribute reconnection
		// attempts to a node that previously shut down. This doesn't require
		// cryptographically secure random number generation.
		delay = time.Duration(float64(delay) * (1 + rand.Float64())) // #nosec G404
		if delay > n.maxReconnectDelay {
			// set the timeout to [.75, 1) * maxReconnectDelay
			delay = time.Duration(float64(n.maxReconnectDelay) * (3 + rand.Float64()) / 4) // #nosec G404
		}

		n.stateLock.Lock()
		_, isDisconnected := n.disconnectedIPs[str]
		_, isConnected := n.connectedIPs[str]
		_, isMyself := n.myIPs[str]
		closed := n.closed

		if !isDisconnected || isConnected || isMyself || closed.GetValue() {
			// If the IP was discovered by the peer connecting to us, we don't
			// need to attempt to connect anymore

			// If the IP was discovered to be our IP address, we don't need to
			// attempt to connect anymore

			// If the network was closed, we should stop attempting to connect
			// to the peer

			n.stateLock.Unlock()
			return
		}
		n.retryDelay[str] = delay
		n.stateLock.Unlock()

		err := n.attemptConnect(ip)
		if err == nil {
			return
		}
		n.log.Verbo("error attempting to connect to %s: %s. Reattempting in %s",
			ip, err, delay)
	}
}

// assumes the stateLock is not held. Returns nil if a connection was able to be
// established, or the network is closed.
func (n *network) attemptConnect(ip utils.IPDesc) error {
	n.log.Verbo("attempting to connect to %s", ip)

	conn, err := n.dialer.Dial(ip)
	if err != nil {
		return err
	}
	if conn, ok := conn.(*net.TCPConn); ok {
		if err := conn.SetLinger(0); err != nil {
			n.log.Warn("failed to set no linger due to: %s", err)
		}
		if err := conn.SetNoDelay(true); err != nil {
			n.log.Warn("failed to set socket nodelay due to: %s", err)
		}
	}
	return n.upgrade(&peer{
		net:          n,
		ip:           ip,
		conn:         conn,
		tickerCloser: make(chan struct{}),
	}, n.clientUpgrader)
}

// assumes the stateLock is not held. Returns an error if the peer's connection
// wasn't able to be upgraded.
func (n *network) upgrade(p *peer, upgrader Upgrader) error {
	if err := p.conn.SetReadDeadline(time.Now().Add(n.readHandshakeTimeout)); err != nil {
		_ = p.conn.Close()
		n.log.Verbo("failed to set the read deadline with %s", err)
		return err
	}

	id, conn, err := upgrader.Upgrade(p.conn)
	if err != nil {
		_ = p.conn.Close()
		n.log.Verbo("failed to upgrade connection with %s", err)
		return err
	}

	if err := conn.SetReadDeadline(time.Time{}); err != nil {
		_ = p.conn.Close()
		n.log.Verbo("failed to clear the read deadline with %s", err)
		return err
	}

	p.sender = make(chan []byte, n.sendQueueSize)
	p.id = id
	p.conn = conn

	if err := n.tryAddPeer(p); err != nil {
		_ = p.conn.Close()
		n.log.Debug("dropping peer connection due to: %s", err)
	}
	return nil
}

// assumes the stateLock is not held. Returns an error if the peer couldn't be
// added.
func (n *network) tryAddPeer(p *peer) error {
	n.stateLock.Lock()
	defer n.stateLock.Unlock()

	ip := p.getIP()

	key := p.id.Key()

	if n.closed.GetValue() {
		// the network is closing, so make sure that no further reconnect
		// attempts are made.
		return errNetworkClosed
	}

	// if this connection is myself, then I should delete the connection and
	// mark the IP as one of mine.
	if p.id.Equals(n.id) {
		if !ip.IsZero() {
			// if n.ip is less useful than p.ip set it to this IP
<<<<<<< HEAD
			if n.ip.IsZero() {
				n.log.Info("setting own IP to %s", p.ip)
				n.ip = p.ip
=======
			if n.ip.IP().IsZero() {
				n.log.Info("setting my ip to %s because I was able to connect to myself through this channel",
					p.ip)
				n.ip.Update(p.ip)
>>>>>>> 52d65162
			}
			str := ip.String()
			delete(n.disconnectedIPs, str)
			delete(n.retryDelay, str)
			n.myIPs[str] = struct{}{}
		}
		return errPeerIsMyself
	}

<<<<<<< HEAD
=======
	// If I am already connected to this peer, then I should close this new
	// connection.
	if _, ok := n.peers[key]; ok {
		if !ip.IsZero() {
			str := ip.String()
			delete(n.disconnectedIPs, str)
			delete(n.retryDelay, str)
		}
		return fmt.Errorf("duplicated connection from %s at %s", p.id.PrefixedString(constants.NodeIDPrefix), ip)
	}

	n.peers[key] = p
	n.numPeers.Set(float64(len(n.peers)))
>>>>>>> 52d65162
	p.Start()
	return nil
}

// assumes the stateLock is not held. Returns the ips of connections that have
// valid IPs that are marked as validators.
func (n *network) validatorIPs() []utils.IPDesc {
	n.stateLock.RLock()
	defer n.stateLock.RUnlock()

	ips := make([]utils.IPDesc, 0, len(n.peers))
	for _, peer := range n.peers {
		ip := peer.getIP()
		if peer.connected.GetValue() && !ip.IsZero() && n.vdrs.Contains(peer.id) {
			peerVersion := peer.versionStruct.GetValue().(version.Version)
			if !peerVersion.Before(minimumUnmaskedVersion) || time.Since(n.apricotPhase0Time) < 0 {
				ips = append(ips, ip)
			}
		}
	}
	return ips
}

// should only be called after the peer is marked as connected. Should not be
// called after disconnected is called with this peer.
// assumes the stateLock is not held.
func (n *network) connected(p *peer) {
<<<<<<< HEAD
	n.log.Debug("connected to %s at %s", p.id, p.ip)
	if !p.ip.IsZero() {
		str := p.ip.String()
=======
	p.net.stateLock.Lock()
	defer p.net.stateLock.Unlock()

	p.connected.SetValue(true)

	peerVersion := p.versionStruct.GetValue().(version.Version)

	if n.hasMasked {
		if peerVersion.Before(minimumUnmaskedVersion) {
			if err := n.vdrs.MaskValidator(p.id); err != nil {
				n.log.Error("failed to mask validator %s due to %s", p.id, err)
			}
		} else {
			if err := n.vdrs.RevealValidator(p.id); err != nil {
				n.log.Error("failed to reveal validator %s due to %s", p.id, err)
			}
		}
		n.log.Verbo("The new staking set is:\n%s", n.vdrs)
	} else {
		if peerVersion.Before(minimumUnmaskedVersion) {
			n.maskedValidators.Add(p.id)
		} else {
			n.maskedValidators.Remove(p.id)
		}
	}

	ip := p.getIP()
	n.log.Debug("connected to %s at %s", p.id, ip)

	if !ip.IsZero() {
		str := ip.String()

>>>>>>> 52d65162
		delete(n.disconnectedIPs, str)
		delete(n.retryDelay, str)
		n.connectedIPs[str] = struct{}{}
	}

	n.router.Connected(p.id)
}

// should only be called after the peer is marked as connected.
// assumes the stateLock is not held.
func (n *network) disconnected(p *peer) {
	p.net.stateLock.Lock()
	defer p.net.stateLock.Unlock()

	ip := p.getIP()

	n.log.Debug("disconnected from %s at %s", p.id, ip)

	key := p.id.Key()
	delete(n.peers, key)
	n.numPeers.Set(float64(len(n.peers)))

	if !ip.IsZero() {
		str := ip.String()

		delete(n.disconnectedIPs, str)
		delete(n.connectedIPs, str)

		n.track(ip)
	}

	if p.connected.GetValue() {
		n.router.Disconnected(p.id)
	}
}

// holds onto the peer object as a result of helper functions
type PeerElement struct {
	// the peer, if it wasn't a peer when we cloned the list this value will be
	// nil
	peer *peer
	// this is the validator id for the peer, we pass back to the caller for
	// logging purposes
	id ids.ShortID
}

// Safe copy the peers dressed as a PeerElement
// assumes the stateLock is not held.
func (n *network) getPeers(validatorIDs ids.ShortSet) []*PeerElement {
	n.stateLock.RLock()
	defer n.stateLock.RUnlock()

	if n.closed.GetValue() {
		return nil
	}

	peers := make([]*PeerElement, validatorIDs.Len())
	i := 0
	for validatorIDKey := range validatorIDs {
		peers[i] = &PeerElement{
			peer: n.peers[validatorIDKey],
			id:   ids.NewShortID(validatorIDKey),
		}
		i++
	}

	return peers
}

// Safe copy the peers. Assumes the stateLock is not held.
func (n *network) getAllPeers() []*peer {
	n.stateLock.RLock()
	defer n.stateLock.RUnlock()

	if n.closed.GetValue() {
		return nil
	}

	peers := make([]*peer, len(n.peers))
	i := 0
	for _, peer := range n.peers {
		peers[i] = peer
		i++
	}
	return peers
}

// Safe find a single peer
// assumes the stateLock is not held.
func (n *network) getPeer(validatorID ids.ShortID) *peer {
	n.stateLock.RLock()
	defer n.stateLock.RUnlock()

	if n.closed.GetValue() {
		return nil
	}
	return n.peers[validatorID.Key()]
}

// restartOnDisconnect checks every [n.disconnectedCheckFreq] whether this node is connected
// to any peers. If the node is not connected to any peers for [disconnectedRestartTimeout],
// restarts the node.
func (n *network) restartOnDisconnect() {
	ticker := time.NewTicker(n.disconnectedCheckFreq)
	for {
		select {
		case <-ticker.C:
			if n.closed.GetValue() {
				return
			}
			n.stateLock.RLock()
			for _, peer := range n.peers {
				if peer != nil && peer.connected.GetValue() {
					n.connectedMeter.Tick()
					break
				}
			}
			n.stateLock.RUnlock()
			if n.connectedMeter.Ticks() != 0 {
				continue
			}
			ticker.Stop()
			n.log.Info("restarting node due to no peers")
			go n.restarter.Restart()
		case <-n.connectedCheckerCloser:
			ticker.Stop()
			return
		}
	}
}<|MERGE_RESOLUTION|>--- conflicted
+++ resolved
@@ -151,41 +151,12 @@
 	myIPs map[string]struct{} // set of IPs that resulted in my ID.
 	peers map[[20]byte]*peer
 
-<<<<<<< HEAD
 	// Node ID --> Next session ID to use with this peer
 	// Invariant: We should only drop a connection to a peer
 	// in favor of connections whose session ID is 0 or >=
 	// the current session ID. The next session ID is incremented
 	// each time we connect to a given peer.
 	nextSessionID map[[20]byte]uint32
-=======
-	// ensures the close of the network only happens once.
-	closeOnce sync.Once
-
-	// True if the node should restart if it detects it's disconnected from all peers
-	restartOnDisconnected bool
-
-	// Signals the connection checker to close when Network is shutdown.
-	// See restartOnDisconnect()
-	connectedCheckerCloser chan struct{}
-
-	// Used to monitor whether the node is connected to peers. If the node has
-	// been connected to at least one peer in the last [disconnectedRestartTimeout]
-	// then connectedMeter.Ticks() is non-zero.
-	connectedMeter timer.TimedMeter
-
-	// How often we check that we're connected to at least one peer.
-	// Used to update [connectedMeter].
-	// If 0, node will not restart even if it has no peers.
-	disconnectedCheckFreq time.Duration
-
-	// restarter can shutdown and restart the node.
-	// If nil, node will not restart even if it has no peers.
-	restarter utils.Restarter
-
-	hasMasked        bool
-	maskedValidators ids.ShortSet
->>>>>>> 52d65162
 }
 
 // NewDefaultNetwork returns a new Network implementation with the provided
@@ -1113,16 +1084,9 @@
 	if p.id.Equals(n.id) {
 		if !ip.IsZero() {
 			// if n.ip is less useful than p.ip set it to this IP
-<<<<<<< HEAD
 			if n.ip.IsZero() {
 				n.log.Info("setting own IP to %s", p.ip)
 				n.ip = p.ip
-=======
-			if n.ip.IP().IsZero() {
-				n.log.Info("setting my ip to %s because I was able to connect to myself through this channel",
-					p.ip)
-				n.ip.Update(p.ip)
->>>>>>> 52d65162
 			}
 			str := ip.String()
 			delete(n.disconnectedIPs, str)
@@ -1132,22 +1096,6 @@
 		return errPeerIsMyself
 	}
 
-<<<<<<< HEAD
-=======
-	// If I am already connected to this peer, then I should close this new
-	// connection.
-	if _, ok := n.peers[key]; ok {
-		if !ip.IsZero() {
-			str := ip.String()
-			delete(n.disconnectedIPs, str)
-			delete(n.retryDelay, str)
-		}
-		return fmt.Errorf("duplicated connection from %s at %s", p.id.PrefixedString(constants.NodeIDPrefix), ip)
-	}
-
-	n.peers[key] = p
-	n.numPeers.Set(float64(len(n.peers)))
->>>>>>> 52d65162
 	p.Start()
 	return nil
 }
@@ -1175,44 +1123,9 @@
 // called after disconnected is called with this peer.
 // assumes the stateLock is not held.
 func (n *network) connected(p *peer) {
-<<<<<<< HEAD
 	n.log.Debug("connected to %s at %s", p.id, p.ip)
 	if !p.ip.IsZero() {
 		str := p.ip.String()
-=======
-	p.net.stateLock.Lock()
-	defer p.net.stateLock.Unlock()
-
-	p.connected.SetValue(true)
-
-	peerVersion := p.versionStruct.GetValue().(version.Version)
-
-	if n.hasMasked {
-		if peerVersion.Before(minimumUnmaskedVersion) {
-			if err := n.vdrs.MaskValidator(p.id); err != nil {
-				n.log.Error("failed to mask validator %s due to %s", p.id, err)
-			}
-		} else {
-			if err := n.vdrs.RevealValidator(p.id); err != nil {
-				n.log.Error("failed to reveal validator %s due to %s", p.id, err)
-			}
-		}
-		n.log.Verbo("The new staking set is:\n%s", n.vdrs)
-	} else {
-		if peerVersion.Before(minimumUnmaskedVersion) {
-			n.maskedValidators.Add(p.id)
-		} else {
-			n.maskedValidators.Remove(p.id)
-		}
-	}
-
-	ip := p.getIP()
-	n.log.Debug("connected to %s at %s", p.id, ip)
-
-	if !ip.IsZero() {
-		str := ip.String()
-
->>>>>>> 52d65162
 		delete(n.disconnectedIPs, str)
 		delete(n.retryDelay, str)
 		n.connectedIPs[str] = struct{}{}
