--- conflicted
+++ resolved
@@ -54,18 +54,11 @@
 )
 
 var (
-<<<<<<< HEAD
 	errNetworkClosed      = errors.New("network closed")
 	errPeerIsMyself       = errors.New("peer is myself")
 	errAlreadyPeered      = errors.New("peered already to node")
 	errVersionExpected    = errors.New("expected version msg")
 	errVersionNakExpected = errors.New("expected version nak msg")
-=======
-	errNetworkClosed = errors.New("network closed")
-	errPeerIsMyself  = errors.New("peer is myself")
-
-	minimumUnmaskedVersion = version.NewDefaultVersion(constants.PlatformName, 1, 1, 0)
->>>>>>> 52d65162
 )
 
 func init() { rand.Seed(time.Now().UnixNano()) }
@@ -145,7 +138,6 @@
 	readHandshakeTimeout               time.Duration
 	connMeterMaxConns                  int
 	connMeter                          ConnMeter
-<<<<<<< HEAD
 
 	// time for the version ack/nack to complete
 	readPeerVersionTimeout time.Duration
@@ -153,11 +145,6 @@
 	executor timer.Executor
 
 	b Builder
-=======
-	executor                           timer.Executor
-	b                                  Builder
-	apricotPhase0Time                  time.Time
->>>>>>> 52d65162
 
 	// stateLock should never be held when grabbing a peer lock
 	stateLock       sync.RWMutex
@@ -1200,7 +1187,6 @@
 // assumes the stateLock is not held. Returns the ips of connections that have
 // valid IPs that are marked as validators.
 func (n *network) validatorIPs() []utils.IPDesc {
-<<<<<<< HEAD
 	n.stateLock.Lock()
 	defer n.stateLock.Unlock()
 
@@ -1209,11 +1195,6 @@
 
 // assumes no state lock is held
 func (n *network) validatorIPsNoLock() []utils.IPDesc {
-=======
-	n.stateLock.RLock()
-	defer n.stateLock.RUnlock()
-
->>>>>>> 52d65162
 	ips := make([]utils.IPDesc, 0, len(n.peers))
 	for _, peer := range n.peers {
 		ip := peer.getIP()
