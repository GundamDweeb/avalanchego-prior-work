--- conflicted
+++ resolved
@@ -621,26 +621,13 @@
 
 	containerIDsBytes := msg.Get(ContainerIDs).([][]byte)
 	containerIDs := make([]ids.ID, len(containerIDsBytes))
-<<<<<<< HEAD
-=======
-	containerIDsSet := ids.Set{} // To prevent duplicates
->>>>>>> 52d65162
 	for i, containerIDBytes := range containerIDsBytes {
 		containerID, err := ids.ToID(containerIDBytes)
 		if err != nil {
 			p.net.log.Debug("error parsing ContainerID 0x%x: %s", containerIDBytes, err)
 			return
 		}
-<<<<<<< HEAD
 		containerIDs[i] = containerID
-=======
-		if containerIDsSet.Contains(containerID) {
-			p.net.log.Debug("message contains duplicate of container ID %s", containerID)
-			return
-		}
-		containerIDs[i] = containerID
-		containerIDsSet.Add(containerID)
->>>>>>> 52d65162
 	}
 
 	p.net.router.AcceptedFrontier(p.id, chainID, requestID, containerIDs)
@@ -655,26 +642,13 @@
 
 	containerIDsBytes := msg.Get(ContainerIDs).([][]byte)
 	containerIDs := make([]ids.ID, len(containerIDsBytes))
-<<<<<<< HEAD
-=======
-	containerIDsSet := ids.Set{} // To prevent duplicates
->>>>>>> 52d65162
 	for i, containerIDBytes := range containerIDsBytes {
 		containerID, err := ids.ToID(containerIDBytes)
 		if err != nil {
 			p.net.log.Debug("error parsing ContainerID 0x%x: %s", containerIDBytes, err)
 			return
 		}
-<<<<<<< HEAD
 		containerIDs[i] = containerID
-=======
-		if containerIDsSet.Contains(containerID) {
-			p.net.log.Debug("message contains duplicate of container ID %s", containerID)
-			return
-		}
-		containerIDs[i] = containerID
-		containerIDsSet.Add(containerID)
->>>>>>> 52d65162
 	}
 
 	p.net.router.GetAccepted(p.id, chainID, requestID, deadline, containerIDs)
@@ -688,26 +662,13 @@
 
 	containerIDsBytes := msg.Get(ContainerIDs).([][]byte)
 	containerIDs := make([]ids.ID, len(containerIDsBytes))
-<<<<<<< HEAD
-=======
-	containerIDsSet := ids.Set{} // To prevent duplicates
->>>>>>> 52d65162
 	for i, containerIDBytes := range containerIDsBytes {
 		containerID, err := ids.ToID(containerIDBytes)
 		if err != nil {
 			p.net.log.Debug("error parsing ContainerID 0x%x: %s", containerIDBytes, err)
 			return
 		}
-<<<<<<< HEAD
 		containerIDs[i] = containerID
-=======
-		if containerIDsSet.Contains(containerID) {
-			p.net.log.Debug("message contains duplicate of container ID %s", containerID)
-			return
-		}
-		containerIDs[i] = containerID
-		containerIDsSet.Add(containerID)
->>>>>>> 52d65162
 	}
 
 	p.net.router.Accepted(p.id, chainID, requestID, containerIDs)
@@ -791,26 +752,13 @@
 
 	containerIDsBytes := msg.Get(ContainerIDs).([][]byte)
 	containerIDs := make([]ids.ID, len(containerIDsBytes))
-<<<<<<< HEAD
-=======
-	containerIDsSet := ids.Set{} // To prevent duplicates
->>>>>>> 52d65162
 	for i, containerIDBytes := range containerIDsBytes {
 		containerID, err := ids.ToID(containerIDBytes)
 		if err != nil {
 			p.net.log.Debug("error parsing ContainerID 0x%x: %s", containerIDBytes, err)
 			return
 		}
-<<<<<<< HEAD
 		containerIDs[i] = containerID
-=======
-		if containerIDsSet.Contains(containerID) {
-			p.net.log.Debug("message contains duplicate of container ID %s", containerID)
-			return
-		}
-		containerIDs[i] = containerID
-		containerIDsSet.Add(containerID)
->>>>>>> 52d65162
 	}
 
 	p.net.router.Chits(p.id, chainID, requestID, containerIDs)
