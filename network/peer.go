--- conflicted
+++ resolved
@@ -4,12 +4,8 @@
 package network
 
 import (
-<<<<<<< HEAD
 	"fmt"
 	"io"
-=======
-	"encoding/binary"
->>>>>>> 52d65162
 	"math"
 	"net"
 	"sync"
@@ -391,25 +387,10 @@
 		atomic.AddInt64(&p.pendingBytes, -int64(len(msg)))
 		atomic.AddInt64(&p.net.pendingBytes, -int64(len(msg)))
 
-<<<<<<< HEAD
 		err := p.sendRaw(msg)
 		if err != nil {
 			p.net.log.Verbo("error writing to %s at %s due to: %s", p.id, p.ip, err)
 			return
-=======
-		msgb := [wrappers.IntLen]byte{}
-		binary.BigEndian.PutUint32(msgb[:], uint32(len(msg)))
-		for _, byteSlice := range [][]byte{msgb[:], msg} {
-			for len(byteSlice) > 0 {
-				written, err := p.conn.Write(byteSlice)
-				if err != nil {
-					p.net.log.Verbo("error writing to %s at %s due to: %s", p.id, p.getIP(), err)
-					return
-				}
-				p.tickerOnce.Do(p.StartTicker)
-				byteSlice = byteSlice[written:]
-			}
->>>>>>> 52d65162
 		}
 		atomic.StoreInt64(&p.lastSent, p.net.clock.Time().Unix())
 	}
