--- conflicted
+++ resolved
@@ -422,12 +422,8 @@
 		p.net.ip.IP(),
 		p.net.version.String(),
 	)
-<<<<<<< HEAD
 
 	p.net.stateLock.Unlock()
-=======
-	p.net.stateLock.RUnlock()
->>>>>>> 52d65162
 	p.net.log.AssertNoError(err)
 	p.Send(msg)
 }
@@ -554,7 +550,6 @@
 			peerVersion)
 	}
 
-<<<<<<< HEAD
 	peerKey := p.id.Key()
 	sessionID := msg.Get(SessionID).(uint32)
 	p.net.stateLock.Lock()
@@ -576,10 +571,6 @@
 	}
 
 	if p.ip.IsZero() {
-=======
-	ip := p.getIP()
-	if ip.IsZero() {
->>>>>>> 52d65162
 		// we only care about the claimed IP if we don't know the IP yet
 		peerIP := msg.Get(IP).(utils.IPDesc)
 		addr := p.conn.RemoteAddr()
@@ -599,12 +590,9 @@
 	p.versionStr.SetValue(peerVersion.String())
 	p.gotVersion.SetValue(true)
 
-<<<<<<< HEAD
 	p.versionStr = peerVersion.String()
 	p.gotVersion = true
 	p.incomingSessionID = sessionID
-=======
->>>>>>> 52d65162
 	p.tryMarkConnected()
 }
 
@@ -827,7 +815,6 @@
 
 // assumes the stateLock is held
 func (p *peer) tryMarkConnected() {
-<<<<<<< HEAD
 	if !p.connected && p.gotVersion && p.gotPeerList {
 		// the network connected function can only be called if disconnected
 		// wasn't already called
@@ -852,12 +839,6 @@
 		p.net.nextSessionID[p.id.Key()]++ // Wrapping around to 0 is fine
 		p.net.peers[key] = p
 		p.net.numPeers.Set(float64(len(p.net.peers)))
-=======
-	if !p.connected.GetValue() && // not already connected
-		p.gotVersion.GetValue() && // not waiting for version
-		p.gotPeerList.GetValue() && // not waiting for peerlist
-		!p.closed.GetValue() { // and not already disconnected
->>>>>>> 52d65162
 		p.net.connected(p)
 	}
 }
