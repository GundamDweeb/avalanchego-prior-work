// (c) 2019-2020, Ava Labs, Inc. All rights reserved.
// See the file LICENSE for licensing terms.

package keystore

import (
	"errors"
	"fmt"
	"net/http"
	"sync"
	"testing"

	"github.com/gorilla/rpc/v2"

	"github.com/ava-labs/gecko/chains/atomic"
	"github.com/ava-labs/gecko/database"
	"github.com/ava-labs/gecko/database/encdb"
	"github.com/ava-labs/gecko/database/memdb"
	"github.com/ava-labs/gecko/database/prefixdb"
	"github.com/ava-labs/gecko/ids"
	"github.com/ava-labs/gecko/snow/engine/common"
	"github.com/ava-labs/gecko/utils/formatting"
	"github.com/ava-labs/gecko/utils/logging"
	"github.com/ava-labs/gecko/vms/components/codec"

	jsoncodec "github.com/ava-labs/gecko/utils/json"
	zxcvbn "github.com/nbutton23/zxcvbn-go"
)

const (
	// maxUserPassLen is the maximum length of the username or password allowed
	maxUserPassLen = 1024

	// maxCheckedPassLen limits the length of the password that should be
	// strength checked.
	//
	// As per issue https://github.com/ava-labs/gecko/issues/195 it was found
	// the longer the length of password the slower zxcvbn.PasswordStrength()
	// performs. To avoid performance issues, and a DoS vector, we only check
	// the first 50 characters of the password.
	maxCheckedPassLen = 50

	// requiredPassScore defines the score a password must achieve to be
	// accepted as a password with strong characteristics by the zxcvbn package
	//
	// The scoring mechanism defined is as follows;
	//
	// 0 # too guessable: risky password. (guesses < 10^3)
	// 1 # very guessable: protection from throttled online attacks. (guesses < 10^6)
	// 2 # somewhat guessable: protection from unthrottled online attacks. (guesses < 10^8)
	// 3 # safely unguessable: moderate protection from offline slow-hash scenario. (guesses < 10^10)
	// 4 # very unguessable: strong protection from offline slow-hash scenario. (guesses >= 10^10)
	requiredPassScore = 2
)

var (
	errEmptyUsername     = errors.New("username can't be the empty string")
	errUserPassMaxLength = fmt.Errorf("CreateUser call rejected due to username or password exceeding maximum length of %d chars", maxUserPassLen)
	errWeakPassword      = errors.New("Failed to create user as the given password is too weak. A stronger password is one of 8 or more characters containing attributes of upper and lowercase letters, numbers, and/or special characters")
)

// KeyValuePair ...
type KeyValuePair struct {
	Key   []byte `serialize:"true"`
	Value []byte `serialize:"true"`
}

// UserDB describes the full content of a user
type UserDB struct {
	User `serialize:"true"`
	Data []KeyValuePair `serialize:"true"`
}

// Keystore is the RPC interface for keystore management
type Keystore struct {
	lock sync.Mutex
	log  logging.Logger

	codec codec.Codec

	// Key: username
	// Value: The user with that name
	users map[string]*User

	// Used to persist users and their data
	userDB database.Database
	bcDB   database.Database
	//           BaseDB
	//          /      \
	//    UserDB        BlockchainDB
	//                 /      |     \
	//               Usr     Usr    Usr
	//            /   |   \
	//          BID  BID  BID
}

// Initialize the keystore
func (ks *Keystore) Initialize(log logging.Logger, db database.Database) {
	ks.log = log
	ks.codec = codec.NewDefault()
	ks.users = make(map[string]*User)
	ks.userDB = prefixdb.New([]byte("users"), db)
	ks.bcDB = prefixdb.New([]byte("bcs"), db)
}

// CreateHandler returns a new service object that can send requests to thisAPI.
func (ks *Keystore) CreateHandler() *common.HTTPHandler {
	newServer := rpc.NewServer()
	codec := jsoncodec.NewCodec()
	newServer.RegisterCodec(codec, "application/json")
	newServer.RegisterCodec(codec, "application/json;charset=UTF-8")
	newServer.RegisterService(ks, "keystore")
	return &common.HTTPHandler{LockOptions: common.NoLock, Handler: newServer}
}

// Get the user whose name is [username]
func (ks *Keystore) getUser(username string) (*User, error) {
	// If the user is already in memory, return it
	usr, exists := ks.users[username]
	if exists {
		return usr, nil
	}
	// The user is not in memory; try the database
	usrBytes, err := ks.userDB.Get([]byte(username))
	if err != nil { // Most likely bc user doesn't exist in database
		return nil, err
	}

	usr = &User{}
	return usr, ks.codec.Unmarshal(usrBytes, usr)
}

// CreateUserArgs are arguments for passing into CreateUser requests
type CreateUserArgs struct {
	Username string `json:"username"`
	Password string `json:"password"`
}

// CreateUserReply is the response from calling CreateUser
type CreateUserReply struct {
	Success bool `json:"success"`
}

// CreateUser creates an empty user with the provided username and password
func (ks *Keystore) CreateUser(_ *http.Request, args *CreateUserArgs, reply *CreateUserReply) error {
	ks.lock.Lock()
	defer ks.lock.Unlock()

<<<<<<< HEAD
	ks.log.Info("Keystore: CreateUser called with %.*s", maxUserPassLen, args.Username)

	if len(args.Username) > maxUserPassLen || len(args.Password) > maxUserPassLen {
		return errUserPassMaxLength
	}

	if args.Username == "" {
		return errEmptyUsername
	}
	if usr, err := ks.getUser(args.Username); err == nil || usr != nil {
		return fmt.Errorf("user already exists: %s", args.Username)
	}

	if zxcvbn.PasswordStrength(args.Password, nil).Score < requiredPassScore {
		return errWeakPassword
	}

	usr := &User{}
	if err := usr.Initialize(args.Password); err != nil {
=======
	ks.log.Verbo("CreateUser called with %.*s", maxUserPassLen, args.Username)
	if err := ks.AddUser(args.Username, args.Password); err != nil {
>>>>>>> 58c90932
		return err
	}

	reply.Success = true
	return nil
}

// ListUsersArgs are the arguments to ListUsers
type ListUsersArgs struct{}

// ListUsersReply is the reply from ListUsers
type ListUsersReply struct {
	Users []string `json:"users"`
}

// ListUsers lists all the registered usernames
func (ks *Keystore) ListUsers(_ *http.Request, args *ListUsersArgs, reply *ListUsersReply) error {
	ks.lock.Lock()
	defer ks.lock.Unlock()

	ks.log.Info("Keystore: ListUsers called")

	reply.Users = []string{}

	it := ks.userDB.NewIterator()
	defer it.Release()
	for it.Next() {
		reply.Users = append(reply.Users, string(it.Key()))
	}
	return it.Error()
}

// ExportUserArgs are the arguments to ExportUser
type ExportUserArgs struct {
	Username string `json:"username"`
	Password string `json:"password"`
}

// ExportUserReply is the reply from ExportUser
type ExportUserReply struct {
	User formatting.CB58 `json:"user"`
}

// ExportUser exports a serialized encoding of a user's information complete with encrypted database values
func (ks *Keystore) ExportUser(_ *http.Request, args *ExportUserArgs, reply *ExportUserReply) error {
	ks.lock.Lock()
	defer ks.lock.Unlock()

	ks.log.Info("Keystore: ExportUser called for %s", args.Username)

	usr, err := ks.getUser(args.Username)
	if err != nil {
		return err
	}
	if !usr.CheckPassword(args.Password) {
		return fmt.Errorf("incorrect password for user %q", args.Username)
	}

	userDB := prefixdb.New([]byte(args.Username), ks.bcDB)

	userData := UserDB{
		User: *usr,
	}

	it := userDB.NewIterator()
	defer it.Release()
	for it.Next() {
		userData.Data = append(userData.Data, KeyValuePair{
			Key:   it.Key(),
			Value: it.Value(),
		})
	}
	if err := it.Error(); err != nil {
		return err
	}

	b, err := ks.codec.Marshal(&userData)
	if err != nil {
		return err
	}
	reply.User.Bytes = b
	return nil
}

// ImportUserArgs are arguments for ImportUser
type ImportUserArgs struct {
	Username string          `json:"username"`
	Password string          `json:"password"`
	User     formatting.CB58 `json:"user"`
}

// ImportUserReply is the response for ImportUser
type ImportUserReply struct {
	Success bool `json:"success"`
}

// ImportUser imports a serialized encoding of a user's information complete with encrypted database values, integrity checks the password, and adds it to the database
func (ks *Keystore) ImportUser(r *http.Request, args *ImportUserArgs, reply *ImportUserReply) error {
	ks.lock.Lock()
	defer ks.lock.Unlock()

	ks.log.Info("Keystore: ImportUser called for %s", args.Username)

	if args.Username == "" {
		return errEmptyUsername
	}

	if usr, err := ks.getUser(args.Username); err == nil || usr != nil {
		return fmt.Errorf("user already exists: %s", args.Username)
	}

	userData := UserDB{}
	if err := ks.codec.Unmarshal(args.User.Bytes, &userData); err != nil {
		return err
	}
	if !userData.User.CheckPassword(args.Password) {
		return fmt.Errorf("incorrect password for user %q", args.Username)
	}

	usrBytes, err := ks.codec.Marshal(&userData.User)
	if err != nil {
		return err
	}

	userBatch := ks.userDB.NewBatch()
	if err := userBatch.Put([]byte(args.Username), usrBytes); err != nil {
		return err
	}

	userDataDB := prefixdb.New([]byte(args.Username), ks.bcDB)
	dataBatch := userDataDB.NewBatch()
	for _, kvp := range userData.Data {
		dataBatch.Put(kvp.Key, kvp.Value)
	}

	if err := atomic.WriteAll(dataBatch, userBatch); err != nil {
		return err
	}

	ks.users[args.Username] = &userData.User

	reply.Success = true
	return nil
}

// DeleteUserArgs are arguments for passing into DeleteUser requests
type DeleteUserArgs struct {
	Username string `json:"username"`
	Password string `json:"password"`
}

// DeleteUserReply is the response from calling DeleteUser
type DeleteUserReply struct {
	Success bool `json:"success"`
}

// DeleteUser deletes user with the provided username and password.
func (ks *Keystore) DeleteUser(_ *http.Request, args *DeleteUserArgs, reply *DeleteUserReply) error {
	ks.lock.Lock()
	defer ks.lock.Unlock()

	ks.log.Info("Keystore: DeleteUser called with %s", args.Username)

	if args.Username == "" {
		return errEmptyUsername
	}

	// check if user exists and valid user.
	usr, err := ks.getUser(args.Username)
	switch {
	case err != nil || usr == nil:
		return fmt.Errorf("user doesn't exist: %s", args.Username)
	case !usr.CheckPassword(args.Password):
		return fmt.Errorf("incorrect password for user %q", args.Username)
	}

	userNameBytes := []byte(args.Username)
	userBatch := ks.userDB.NewBatch()
	if err := userBatch.Delete(userNameBytes); err != nil {
		return err
	}

	userDataDB := prefixdb.New(userNameBytes, ks.bcDB)
	dataBatch := userDataDB.NewBatch()

	it := userDataDB.NewIterator()
	defer it.Release()

	for it.Next() {
		if err = dataBatch.Delete(it.Key()); err != nil {
			return err
		}
	}

	if err = it.Error(); err != nil {
		return err
	}

	if err := atomic.WriteAll(dataBatch, userBatch); err != nil {
		return err
	}

	// delete from users map.
	delete(ks.users, args.Username)

	reply.Success = true
	return nil
}

// NewBlockchainKeyStore ...
func (ks *Keystore) NewBlockchainKeyStore(blockchainID ids.ID) *BlockchainKeystore {
	return &BlockchainKeystore{
		blockchainID: blockchainID,
		ks:           ks,
	}
}

// GetDatabase ...
func (ks *Keystore) GetDatabase(bID ids.ID, username, password string) (database.Database, error) {
	ks.lock.Lock()
	defer ks.lock.Unlock()

	usr, err := ks.getUser(username)
	if err != nil {
		return nil, err
	}
	if !usr.CheckPassword(password) {
		return nil, fmt.Errorf("incorrect password for user %q", username)
	}

	userDB := prefixdb.New([]byte(username), ks.bcDB)
	bcDB := prefixdb.NewNested(bID.Bytes(), userDB)
	encDB, err := encdb.New([]byte(password), bcDB)

	if err != nil {
		return nil, err
	}

	return encDB, nil
}

// AddUser attempts to register this username and password as a new user of the
// keystore.
func (ks *Keystore) AddUser(username, password string) error {
	if len(username) > maxUserPassLen || len(password) > maxUserPassLen {
		return errUserPassMaxLength
	}

	if username == "" {
		return errEmptyUsername
	}
	if usr, err := ks.getUser(username); err == nil || usr != nil {
		return fmt.Errorf("user already exists: %s", username)
	}

	checkPass := password
	if len(password) > maxCheckedPassLen {
		checkPass = password[:maxCheckedPassLen]
	}

	if zxcvbn.PasswordStrength(checkPass, nil).Score < requiredPassScore {
		return errWeakPassword
	}

	usr := &User{}
	if err := usr.Initialize(password); err != nil {
		return err
	}

	usrBytes, err := ks.codec.Marshal(usr)
	if err != nil {
		return err
	}

	if err := ks.userDB.Put([]byte(username), usrBytes); err != nil {
		return err
	}
	ks.users[username] = usr

	return nil
}

// CreateTestKeystore returns a new keystore that can be utilized for testing
func CreateTestKeystore(t *testing.T) *Keystore {
	ks := &Keystore{}
	ks.Initialize(logging.NoLog{}, memdb.New())
	return ks
}<|MERGE_RESOLUTION|>--- conflicted
+++ resolved
@@ -146,30 +146,8 @@
 	ks.lock.Lock()
 	defer ks.lock.Unlock()
 
-<<<<<<< HEAD
-	ks.log.Info("Keystore: CreateUser called with %.*s", maxUserPassLen, args.Username)
-
-	if len(args.Username) > maxUserPassLen || len(args.Password) > maxUserPassLen {
-		return errUserPassMaxLength
-	}
-
-	if args.Username == "" {
-		return errEmptyUsername
-	}
-	if usr, err := ks.getUser(args.Username); err == nil || usr != nil {
-		return fmt.Errorf("user already exists: %s", args.Username)
-	}
-
-	if zxcvbn.PasswordStrength(args.Password, nil).Score < requiredPassScore {
-		return errWeakPassword
-	}
-
-	usr := &User{}
-	if err := usr.Initialize(args.Password); err != nil {
-=======
 	ks.log.Verbo("CreateUser called with %.*s", maxUserPassLen, args.Username)
 	if err := ks.AddUser(args.Username, args.Password); err != nil {
->>>>>>> 58c90932
 		return err
 	}
 
