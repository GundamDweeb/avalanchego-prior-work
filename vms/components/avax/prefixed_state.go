--- conflicted
+++ resolved
@@ -236,7 +236,6 @@
 // State is a thin wrapper around a database to provide, caching, serialization,
 // and de-serialization.
 type State struct {
-<<<<<<< HEAD
 	UTXOCache    cache.Cacher
 	UTXODB       database.Database
 	StatusCache  cache.Cacher
@@ -245,12 +244,6 @@
 	IDDB         database.Database
 	GenesisCodec codec.Codec
 	Codec        codec.Codec
-=======
-	Cache        cache.Cacher
-	DB           database.Database
-	GenesisCodec codec.Manager
-	Codec        codec.Manager
->>>>>>> 52d65162
 }
 
 // UTXO attempts to load a utxo from storage.
@@ -262,11 +255,7 @@
 		return nil, errCacheTypeMismatch
 	}
 
-<<<<<<< HEAD
 	bytes, err := s.UTXODB.Get(id.Bytes())
-=======
-	bytes, err := s.DB.Get(id[:])
->>>>>>> 52d65162
 	if err != nil {
 		return nil, err
 	}
@@ -284,13 +273,8 @@
 // SetUTXO saves the provided utxo to storage.
 func (s *State) SetUTXO(id ids.ID, utxo *UTXO) error {
 	if utxo == nil {
-<<<<<<< HEAD
 		s.UTXOCache.Evict(id)
 		return s.UTXODB.Delete(id.Bytes())
-=======
-		s.Cache.Evict(id)
-		return s.DB.Delete(id[:])
->>>>>>> 52d65162
 	}
 
 	bytes, err := s.Codec.Marshal(codecVersion, utxo)
@@ -298,13 +282,8 @@
 		return err
 	}
 
-<<<<<<< HEAD
 	s.UTXOCache.Put(id, utxo)
 	return s.UTXODB.Put(id.Bytes(), bytes)
-=======
-	s.Cache.Put(id, utxo)
-	return s.DB.Put(id[:], bytes)
->>>>>>> 52d65162
 }
 
 // Status returns a status from storage.
@@ -316,11 +295,7 @@
 		return choices.Unknown, errCacheTypeMismatch
 	}
 
-<<<<<<< HEAD
 	bytes, err := s.StatusDB.Get(id.Bytes())
-=======
-	bytes, err := s.DB.Get(id[:])
->>>>>>> 52d65162
 	if err != nil {
 		return choices.Unknown, err
 	}
@@ -337,13 +312,8 @@
 // SetStatus saves a status in storage.
 func (s *State) SetStatus(id ids.ID, status choices.Status) error {
 	if status == choices.Unknown {
-<<<<<<< HEAD
 		s.StatusCache.Evict(id)
 		return s.StatusDB.Delete(id.Bytes())
-=======
-		s.Cache.Evict(id)
-		return s.DB.Delete(id[:])
->>>>>>> 52d65162
 	}
 
 	bytes, err := s.Codec.Marshal(codecVersion, status)
@@ -351,13 +321,8 @@
 		return err
 	}
 
-<<<<<<< HEAD
 	s.StatusCache.Put(id, status)
 	return s.StatusDB.Put(id.Bytes(), bytes)
-=======
-	s.Cache.Put(id, status)
-	return s.DB.Put(id[:], bytes)
->>>>>>> 52d65162
 }
 
 // IDs returns the slice of IDs associated with [id], starting after [start].
@@ -382,28 +347,18 @@
 
 // AddID saves an ID to the prefixed database
 func (s *State) AddID(key []byte, id ids.ID) error {
-<<<<<<< HEAD
 	if id.IsZero() {
 		return errZeroID
 	}
 	db := prefixdb.NewNested(key, s.IDDB)
 	return db.Put(id.Bytes(), nil)
-=======
-	db := prefixdb.NewNested(key, s.DB)
-	return db.Put(id[:], nil)
->>>>>>> 52d65162
 }
 
 // RemoveID removes an ID from the prefixed database
 func (s *State) RemoveID(key []byte, id ids.ID) error {
-<<<<<<< HEAD
 	if id.IsZero() {
 		return errZeroID
 	}
 	db := prefixdb.NewNested(key, s.IDDB)
 	return db.Delete(id.Bytes())
-=======
-	db := prefixdb.NewNested(key, s.DB)
-	return db.Delete(id[:])
->>>>>>> 52d65162
 }