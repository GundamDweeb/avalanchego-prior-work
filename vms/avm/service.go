--- conflicted
+++ resolved
@@ -143,6 +143,7 @@
 // If GetUTXOs is called multiple times, with our without [StartIndex], it is not guaranteed
 // that returned UTXOs are unique. That is, the same UTXO may appear in the response of multiple calls.
 type GetUTXOsArgs struct {
+	ChainID    string      `json:"chainID"`
 	Addresses  []string    `json:"addresses"`
 	Limit      json.Uint32 `json:"limit"`
 	StartIndex Index       `json:"startIndex"`
@@ -164,6 +165,14 @@
 func (service *Service) GetUTXOs(r *http.Request, args *GetUTXOsArgs, reply *GetUTXOsReply) error {
 	service.vm.ctx.Log.Info("AVM: GetUTXOs called with %s", args.Addresses)
 
+	if args.ChainID == "" {
+		args.ChainID = service.vm.ctx.ChainID.String()
+	}
+	chainID, err := service.vm.ctx.BCLookup.Lookup(args.ChainID)
+	if err != nil {
+		return fmt.Errorf("problem parsing chainID '%s': %w", args.ChainID, err)
+	}
+
 	if len(args.Addresses) > maxGetUTXOsAddrs {
 		return fmt.Errorf("number of addresses given, %d, exceeds maximum, %d", len(args.Addresses), maxGetUTXOsAddrs)
 	}
@@ -178,20 +187,39 @@
 	}
 
 	startAddr := ids.ShortEmpty
-	startUtxo := ids.Empty
-	var err error
+	startUTXO := ids.Empty
 	if args.StartIndex.Address != "" || args.StartIndex.Utxo != "" {
 		startAddr, err = service.vm.ParseAddress(args.StartIndex.Address)
 		if err != nil {
 			return fmt.Errorf("couldn't parse start index address: %w", err)
 		}
-		startUtxo, err = ids.FromString(args.StartIndex.Utxo)
+		startUTXO, err = ids.FromString(args.StartIndex.Utxo)
 		if err != nil {
 			return fmt.Errorf("couldn't parse start index utxo: %w", err)
 		}
 	}
 
-	utxos, endAddr, endUtxoID, err := service.vm.GetUTXOs(addrSet, startAddr, startUtxo, int(args.Limit))
+	var (
+		utxos     []*ava.UTXO
+		endAddr   ids.ShortID
+		endUTXOID ids.ID
+	)
+	if chainID.Equals(service.vm.ctx.ChainID) {
+		utxos, endAddr, endUTXOID, err = service.vm.GetUTXOs(
+			addrSet,
+			startAddr,
+			startUTXO,
+			int(args.Limit),
+		)
+	} else {
+		utxos, endAddr, endUTXOID, err = service.vm.GetAtomicUTXOs(
+			chainID,
+			addrSet,
+			startAddr,
+			startUTXO,
+			int(args.Limit),
+		)
+	}
 	if err != nil {
 		return fmt.Errorf("problem retrieving UTXOs: %w", err)
 	}
@@ -206,84 +234,7 @@
 	}
 	reply.NumFetched = json.Uint64(len(reply.UTXOs))
 	reply.EndIndex.Address = service.vm.Format(endAddr.Bytes())
-	reply.EndIndex.Utxo = endUtxoID.String()
-	return nil
-}
-
-<<<<<<< HEAD
-// GetAtomicUTXOsArgs are arguments for passing into GetAtomicUTXOs requests
-type GetAtomicUTXOsArgs struct {
-	BlockchainID string   `json:"blockchainID"`
-	Addresses    []string `json:"addresses"`
-}
-
-// GetAtomicUTXOsReply defines the GetAtomicUTXOs replies returned from the API
-type GetAtomicUTXOsReply struct {
-	UTXOs []formatting.CB58 `json:"utxos"`
-}
-
-// GetAtomicUTXOs gets all atomic utxos for passed in addresses
-func (service *Service) GetAtomicUTXOs(r *http.Request, args *GetAtomicUTXOsArgs, reply *GetAtomicUTXOsReply) error {
-	service.vm.ctx.Log.Info("GetAtomicUTXOs called for chain %s with %s",
-		args.BlockchainID, args.Addresses)
-
-	chainID, err := service.vm.ctx.BCLookup.Lookup(args.BlockchainID)
-	if err != nil {
-		return fmt.Errorf("problem parsing chainID '%s': %w", args.BlockchainID, err)
-	}
-=======
-// GetAtomicUTXOs gets all atomic utxos for passed in addresses
-func (service *Service) GetAtomicUTXOs(r *http.Request, args *GetUTXOsArgs, reply *GetUTXOsReply) error {
-	service.vm.ctx.Log.Info("GetAtomicUTXOs called with %s", args.Addresses)
->>>>>>> a965fea6
-
-	if len(args.Addresses) > maxGetUTXOsAddrs {
-		return fmt.Errorf("number of addresses given, %d, exceeds maximum, %d", len(args.Addresses), maxGetUTXOsAddrs)
-	}
-
-	addrSet := ids.ShortSet{}
-	for _, addrStr := range args.Addresses {
-		addr, err := service.vm.ParseAddress(addrStr)
-		if err != nil {
-			return fmt.Errorf("problem parsing address '%s': %w", addr, err)
-		}
-		addrSet.Add(addr)
-	}
-
-<<<<<<< HEAD
-	utxos, err := service.vm.GetAtomicUTXOs(chainID, addrSet)
-=======
-	startAddr := ids.ShortEmpty
-	startUtxo := ids.Empty
-	var err error
-	if args.StartIndex.Address != "" || args.StartIndex.Utxo != "" {
-		startAddr, err = service.vm.ParseAddress(args.StartIndex.Address)
-		if err != nil {
-			return fmt.Errorf("couldn't parse start index address: %w", err)
-		}
-		startUtxo, err = ids.FromString(args.StartIndex.Utxo)
-		if err != nil {
-			return fmt.Errorf("couldn't parse start index utxo: %w", err)
-		}
-	}
-
-	utxos, endAddr, endUtxoID, err := service.vm.GetAtomicUTXOs(addrSet, startAddr, startUtxo, int(args.Limit))
->>>>>>> a965fea6
-	if err != nil {
-		return fmt.Errorf("problem retrieving atomic UTXOs: %w", err)
-	}
-
-	reply.UTXOs = make([]formatting.CB58, len(utxos))
-	for i, utxo := range utxos {
-		b, err := service.vm.codec.Marshal(utxo)
-		if err != nil {
-			return fmt.Errorf("problem marshalling atomic UTXO: %w", err)
-		}
-		reply.UTXOs[i] = formatting.CB58{Bytes: b}
-	}
-	reply.NumFetched = json.Uint64(len(reply.UTXOs))
-	reply.EndIndex.Address = service.vm.Format(endAddr.Bytes())
-	reply.EndIndex.Utxo = endUtxoID.String()
+	reply.EndIndex.Utxo = endUTXOID.String()
 	return nil
 }
 
@@ -1416,20 +1367,15 @@
 func (service *Service) ImportAVA(_ *http.Request, args *ImportAVAArgs, reply *ImportAVAReply) error {
 	service.vm.ctx.Log.Info("AVM: ImportAVA called with username: %s", args.Username)
 
-<<<<<<< HEAD
 	chainID, err := service.vm.ctx.BCLookup.Lookup(args.SourceChain)
 	if err != nil {
 		return fmt.Errorf("problem parsing chainID '%s': %w", args.SourceChain, err)
 	}
 
-	toBytes, err := service.vm.Parse(args.To)
+	to, err := service.vm.ParseAddress(args.To)
 	if err != nil {
 		return fmt.Errorf("problem parsing to address %q: %w", args.To, err)
 	}
-	to, err := ids.ToShortID(toBytes)
-=======
-	to, err := service.vm.ParseAddress(args.To)
->>>>>>> a965fea6
 	if err != nil {
 		return fmt.Errorf("problem parsing to address %q: %w", args.To, err)
 	}
@@ -1439,16 +1385,7 @@
 		return err
 	}
 
-<<<<<<< HEAD
-	addrs := ids.Set{}
-	for _, addr := range kc.Addrs.List() {
-		addrs.Add(ids.NewID(hashing.ComputeHash256Array(addr.Bytes())))
-	}
-
-	atomicUtxos, err := service.vm.GetAtomicUTXOs(chainID, addrs)
-=======
-	atomicUtxos, _, _, err := service.vm.GetAtomicUTXOs(kc.Addrs, ids.ShortEmpty, ids.Empty, -1)
->>>>>>> a965fea6
+	atomicUtxos, _, _, err := service.vm.GetAtomicUTXOs(chainID, kc.Addrs, ids.ShortEmpty, ids.Empty, -1)
 	if err != nil {
 		return fmt.Errorf("problem retrieving user's atomic UTXOs: %w", err)
 	}
