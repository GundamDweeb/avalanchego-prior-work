--- conflicted
+++ resolved
@@ -164,25 +164,17 @@
 func (service *Service) GetUTXOs(r *http.Request, args *GetUTXOsArgs, reply *GetUTXOsReply) error {
 	service.vm.ctx.Log.Info("AVM: GetUTXOs called with %s", args.Addresses)
 
-<<<<<<< HEAD
 	if len(args.Addresses) > maxGetUTXOsAddrs {
 		return fmt.Errorf("number of addresses given, %d, exceeds maximum, %d", len(args.Addresses), maxGetUTXOsAddrs)
 	}
 
 	addrSet := ids.ShortSet{}
 	for _, addrStr := range args.Addresses {
-		if addr, err := service.vm.ParseAddress(addrStr); err == nil {
-			addrSet.Add(addr)
-		} else {
-			return err
-=======
-	addrSet := ids.Set{}
-	for _, addr := range args.Addresses {
-		addrBytes, err := service.vm.Parse(addr)
+		addr, err := service.vm.ParseAddress(addrStr)
 		if err != nil {
 			return fmt.Errorf("problem parsing address '%s': %w", addr, err)
->>>>>>> 96cc66ca
-		}
+		}
+		addrSet.Add(addr)
 	}
 
 	startAddr := ids.ShortEmpty
@@ -222,25 +214,17 @@
 func (service *Service) GetAtomicUTXOs(r *http.Request, args *GetUTXOsArgs, reply *GetUTXOsReply) error {
 	service.vm.ctx.Log.Info("GetAtomicUTXOs called with %s", args.Addresses)
 
-<<<<<<< HEAD
 	if len(args.Addresses) > maxGetUTXOsAddrs {
 		return fmt.Errorf("number of addresses given, %d, exceeds maximum, %d", len(args.Addresses), maxGetUTXOsAddrs)
 	}
 
 	addrSet := ids.ShortSet{}
 	for _, addrStr := range args.Addresses {
-		if addr, err := service.vm.ParseAddress(addrStr); err == nil {
-			addrSet.Add(addr)
-		} else {
-			return err
-=======
-	addrSet := ids.Set{}
-	for _, addr := range args.Addresses {
-		addrBytes, err := service.vm.Parse(addr)
+		addr, err := service.vm.ParseAddress(addrStr)
 		if err != nil {
 			return fmt.Errorf("problem parsing address '%s': %w", addr, err)
->>>>>>> 96cc66ca
-		}
+		}
+		addrSet.Add(addr)
 	}
 
 	startAddr := ids.ShortEmpty
@@ -878,15 +862,7 @@
 func (service *Service) ExportKey(r *http.Request, args *ExportKeyArgs, reply *ExportKeyReply) error {
 	service.vm.ctx.Log.Info("AVM: ExportKey called for user '%s'", args.Username)
 
-<<<<<<< HEAD
 	addr, err := service.vm.ParseAddress(args.Address)
-=======
-	address, err := service.vm.Parse(args.Address)
-	if err != nil {
-		return fmt.Errorf("problem parsing address '%s': %w", args.Address, err)
-	}
-	addr, err := ids.ToShortID(address)
->>>>>>> 96cc66ca
 	if err != nil {
 		return fmt.Errorf("problem parsing address '%s': %w", args.Address, err)
 	}
